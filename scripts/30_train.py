--- conflicted
+++ resolved
@@ -33,13 +33,8 @@
 n_hpo_iters = 20  # number of hyperparameter optimization iterations
 n_jobs = -1  # number of jobs to run in parallel (set to 1 if your laptop gets too hot)
 
-<<<<<<< HEAD
-in_path = "data/recur_scan1.csv"
-out_dir = "data/main_result"
-=======
 in_path = "training file goes here"
 out_dir = "output directory goes here"
->>>>>>> bda5c570
 
 # %%
 # parse script arguments from command line
@@ -92,30 +87,18 @@
 if do_hyperparameter_optimization:
     # Define parameter grid
     param_dist = {
-<<<<<<< HEAD
-        "n_estimators": [100, 200, 500, 1000],
-        "max_depth": [10, 20, 30, None],
-        "min_samples_split": [2, 5, 10],
-=======
         "n_estimators": [10, 20, 50, 100, 200, 500, 1000],
         "max_depth": [10, 20, 30, None],
         "min_samples_split": [2, 5, 10, 20, 50],
->>>>>>> bda5c570
         "min_samples_leaf": [1, 2, 4],
         "max_features": ["sqrt", "log2", None],
         "bootstrap": [True, False],
     }
 
     # Random search
-<<<<<<< HEAD
-    model = RandomForestClassifier(random_state=42)
-    random_search = RandomizedSearchCV(
-        model, param_dist, n_iter=n_hpo_iters, cv=n_cv_folds, scoring="f1", n_jobs=-1, verbose=3
-=======
     model = RandomForestClassifier(random_state=42, n_jobs=n_jobs)
     random_search = RandomizedSearchCV(
         model, param_dist, n_iter=n_hpo_iters, cv=n_cv_folds, scoring="f1", n_jobs=n_jobs, verbose=3
->>>>>>> bda5c570
     )
     random_search.fit(X, y)
 
@@ -125,11 +108,7 @@
 
     best_params = random_search.best_params_
 else:
-<<<<<<< HEAD
-    # use default hyperparameters
-=======
     # default hyperparameters
->>>>>>> bda5c570
     best_params = {
         "n_estimators": 100,
         "min_samples_split": 10,
