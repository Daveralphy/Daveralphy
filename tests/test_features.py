# test features
import datetime
from collections import Counter
from datetime import date
from math import isclose
from statistics import median, stdev

import pytest

from recur_scan.features import (
<<<<<<< HEAD
    amount_coefficient_of_variation,
    amount_similarity,
    amount_stability_score,
    amount_z_score,
    clean_company_name,
    detect_common_interval,
    detect_non_recurring_pattern,
    detect_recurring_company,
    detect_subscription_pattern,
    frequency_features,
    get_days_since_last_transaction,
    get_enhanced_features,
=======
    get_ends_in_99,
    get_is_always_recurring,
    get_is_insurance,
    get_is_phone,
    get_is_utility,
    get_n_transactions_days_apart,
    get_n_transactions_same_amount,
    get_n_transactions_same_day,
    get_pct_transactions_days_apart,
    get_pct_transactions_same_day,
>>>>>>> f45769d3
    get_percent_transactions_same_amount,
    get_same_amount_ratio,
    get_transaction_intervals,
    get_transaction_stability_features,
    get_vendor_recurrence_score,
    merchant_category_features,
    normalized_days_difference,
    one_time_features,
    proportional_timing_deviation,
    recurrence_interval_variance,
    safe_interval_consistency,
    seasonal_spending_cycle,
    trimmed_mean,
    vendor_recurrence_trend,
    weekly_spending_cycle,
)
from recur_scan.transactions import Transaction


@pytest.fixture
def transactions():
    """Fixture providing test transactions."""
    return [
        Transaction(
            id=1,
            user_id="user1",
            name="vendor1",
            amount=100,
            date=datetime.date(2024, 1, 2).strftime("%Y-%m-%d"),
        ),
        Transaction(
            id=2,
            user_id="user1",
            name="vendor1",
            amount=100,
            date=datetime.date(2024, 1, 2).strftime("%Y-%m-%d"),
        ),
        Transaction(
            id=3,
            user_id="user1",
            name="vendor1",
            amount=200,
            date=datetime.date(2024, 1, 2).strftime("%Y-%m-%d"),
        ),
    ]


def test_get_percent_transactions_same_amount(transactions) -> None:
    """
    Test that get_percent_transactions_same_amount returns correct percentage.
    Tests that the function calculates the right percentage of transactions with matching amounts.
    """
    assert pytest.approx(get_percent_transactions_same_amount(transactions[0], transactions)) == 2 / 3


def test_proportional_timing_deviation():
    # Test with regular intervals
    transactions = [
        Transaction(id=1, user_id="u1", name="VendorA", date="2024-01-01", amount=100),
        Transaction(id=2, user_id="u1", name="VendorA", date="2024-01-10", amount=100),
        Transaction(id=3, user_id="u1", name="VendorA", date="2024-01-20", amount=100),
    ]
    tx = Transaction(id=4, user_id="u1", name="VendorA", date="2024-01-30", amount=100)
    deviation = proportional_timing_deviation(tx, transactions)

    assert isclose(deviation, 1.0, rel_tol=1e-2), f"Expected 1.0, got {deviation}"

    # Test with a transaction that deviates slightly but within the flexibility window
    tx2 = Transaction(id=5, user_id="u1", name="VendorA", date="2024-01-27", amount=100)
    deviation2 = proportional_timing_deviation(tx2, transactions)
    assert isclose(deviation2, 1.0, rel_tol=1e-2), f"Expected 1.0, got {deviation2}"

    # Test with a transaction that deviates significantly
    tx3 = Transaction(id=6, user_id="u1", name="VendorA", date="2024-02-15", amount=100)
    deviation3 = proportional_timing_deviation(tx3, transactions)

    expected_value3 = max(0.0, 1 - (abs(26 - 10) / 10))  # Median interval = 10
    assert isclose(deviation3, expected_value3, rel_tol=1e-2), f"Expected {expected_value3}, got {deviation3}"


def test_detect_common_interval():
    assert detect_common_interval([30, 60, 90]) is True
    assert detect_common_interval([29, 59, 91]) is True
    assert detect_common_interval([10, 20, 50]) is True


def test_clean_company_name():
    # Test various company name formats
    assert clean_company_name("Netflix, Inc.") == "netflix inc"
    assert clean_company_name("  Amazon Prime!") == "amazon prime"
    assert clean_company_name("YouTube@Premium#") == "youtubepremium"


def test_trimmed_mean():
    # Basic trimmed mean calculations
    assert trimmed_mean([10, 20, 30, 40, 50]) == 30.0
    assert trimmed_mean([1, 2, 3, 4, 100], 0.2) == 3.0
    assert trimmed_mean([]) == 0.0
    assert trimmed_mean([5, 5, 5, 5, 5]) == 5.0


def test_get_transaction_intervals_single_transaction():
    """
    Test get_transaction_intervals with only one transaction.
    With a single transaction, there is no interval to compute so all features should be zero.
    """
    single_tx = [
        Transaction(
            id=1,
            user_id="user1",
            name="vendor1",
            amount=100,
            date=datetime.date(2024, 1, 2).strftime("%Y-%m-%d"),
        )
    ]
    result = get_transaction_intervals(single_tx)
    expected = {
        "avg_days_between_transactions": 0.0,
        "std_dev_days_between_transactions": 0.0,
        "monthly_recurrence": 0,
        "same_weekday_ratio": 0,  # renamed key to match the function output
        "same_amount": 0,
    }
    assert result == expected


def test_detect_recurring_company():
    # Test with a known recurring company
    result1 = detect_recurring_company("Netflix Inc.")
    assert result1["is_recurring_company"] == 1, f"Expected 1, got {result1['is_recurring_company']}"
    assert result1["recurring_score"] == 1.0, f"Expected 1.0, got {result1['recurring_score']}"

    # Test with a known utility company
    result2 = detect_recurring_company("ABC Electric Company")
    assert result2["is_utility_company"] == 1, f"Expected 1, got {result2['is_utility_company']}"
    assert result2["recurring_score"] == 0.8, f"Expected 0.8, got {result2['recurring_score']}"

    # Test with a company name that contains a known recurring keyword
    result3 = detect_recurring_company("Spotify Premium")
    assert result3["recurring_score"] >= 0.7, f"Expected at least 0.7, got {result3['recurring_score']}"

    # Test with a non-recurring company
    result4 = detect_recurring_company("Local Bakery")
    assert result4["is_recurring_company"] == 0, f"Expected 0, got {result4['is_recurring_company']}"
    assert result4["is_utility_company"] == 0, f"Expected 0, got {result4['is_utility_company']}"
    assert result4["recurring_score"] == 0.0, f"Expected 0.0, got {result4['recurring_score']}"


def test_get_transaction_intervals_multiple_transactions():
    """
    Test get_transaction_intervals with multiple transactions.
    This test uses a different set of dates and amounts.
    """
    transactions = [
        Transaction(
            id=1,
            user_id="user1",
            name="vendor1",
            amount=100,
            date=datetime.date(2024, 1, 2).strftime("%Y-%m-%d"),
        ),
        Transaction(
            id=2,
            user_id="user1",
            name="vendor1",
            amount=100,
            date=datetime.date(2024, 2, 9).strftime("%Y-%m-%d"),
        ),
        Transaction(
            id=3,
            user_id="user1",
            name="vendor1",
            amount=200,
            date=datetime.datetime.strptime("2024-03-03", "%Y-%m-%d").strftime("%Y-%m-%d"),
        ),
    ]
    result = get_transaction_intervals(transactions)

    weekdays = [datetime.datetime.strptime(t.date, "%Y-%m-%d").date().weekday() for t in transactions]
    # Calculate mode frequency:
    weekday_counts = Counter(weekdays)
    most_common_count = max(weekday_counts.values())
    expected_same_weekday_ratio = most_common_count / len(weekdays)

    # For amounts: [100, 100, 200], same_amount ratio is 2/3.
    expected = {
        "avg_days_between_transactions": 30.5,
        "std_dev_days_between_transactions": 10.6066,
        "monthly_recurrence": 0.5,  # updated expected value
        "same_weekday_ratio": expected_same_weekday_ratio,
        "same_amount": 2 / 3,
    }

    print("Result:", result)
    print("Expected:", expected)

    from math import isclose

    assert isclose(result["avg_days_between_transactions"], expected["avg_days_between_transactions"], rel_tol=1e-5)
    assert isclose(
        result["std_dev_days_between_transactions"], expected["std_dev_days_between_transactions"], rel_tol=1e-3
    )
    assert isclose(result["monthly_recurrence"], expected["monthly_recurrence"], rel_tol=1e-2)
    assert isclose(result["same_weekday_ratio"], expected["same_weekday_ratio"], rel_tol=1e-5)
    assert isclose(result["same_amount"], expected["same_amount"], rel_tol=1e-5)


def test_amount_z_score():
    # Test with normal variation
    transactions = [
        Transaction(id=1, user_id="u1", name="VendorA", date="2024-01-01", amount=100),
        Transaction(id=2, user_id="u1", name="VendorA", date="2024-01-10", amount=102),
        Transaction(id=3, user_id="u1", name="VendorA", date="2024-01-20", amount=98),
    ]
    tx = Transaction(id=4, user_id="u1", name="VendorA", date="2024-02-01", amount=104)
    z_score = amount_z_score(tx, transactions)

    expected_value = (104 - median([100, 102, 98])) / stdev([100, 102, 98])
    assert isclose(z_score, expected_value, rel_tol=1e-2), f"Expected {expected_value}, got {z_score}"

    # Test with a single transaction (should return 0.0)
    transactions2 = [Transaction(id=5, user_id="u1", name="VendorB", date="2024-02-01", amount=50)]
    tx2 = Transaction(id=6, user_id="u1", name="VendorB", date="2024-02-10", amount=55)
    z_score2 = amount_z_score(tx2, transactions2)
    assert z_score2 == 0.0, f"Expected 0.0, got {z_score2}"


def test_amount_stability_score():
    # Test with stable amounts (low variance)
    transactions = [
        Transaction(id=1, user_id="u1", name="VendorA", date="2024-01-01", amount=100),
        Transaction(id=2, user_id="u1", name="VendorA", date="2024-01-10", amount=102),
        Transaction(id=3, user_id="u1", name="VendorA", date="2024-01-20", amount=98),
    ]
    stability = amount_stability_score(transactions)

    expected_value = median([100, 102, 98]) / stdev([100, 102, 98])
    assert isclose(stability, expected_value, rel_tol=1e-2), f"Expected {expected_value}, got {stability}"

    # Test with a single transaction (should return 0.0)
    transactions2 = [Transaction(id=4, user_id="u1", name="VendorB", date="2024-02-01", amount=50)]
    stability2 = amount_stability_score(transactions2)
    assert stability2 == 0.0, f"Expected 0.0, got {stability2}"


def test_recurrence_interval_variance():
    """
    Test recurrence_interval_variance with multiple transactions.
    """
    transactions = [
        Transaction(id=1, user_id="user1", name="vendor1", amount=50, date="2024-01-10"),
        Transaction(id=2, user_id="user1", name="vendor1", amount=50, date="2024-02-15"),
        Transaction(id=3, user_id="user1", name="vendor1", amount=50, date="2024-03-20"),
    ]

    result = recurrence_interval_variance(transactions)

    # Expected intervals:
    # 2024-02-15 - 2024-01-10 = 36 days
    # 2024-03-20 - 2024-02-15 = 34 days
    expected_intervals = [36, 34]

    # Expected standard deviation:
    expected_std_dev = stdev(expected_intervals) if len(expected_intervals) > 1 else 0.0

    print("Result:", result)
    print("Expected:", expected_std_dev)

    assert isclose(result, expected_std_dev, rel_tol=1e-5)


def test_get_days_since_last_transaction():
    transactions = [
        Transaction(
            id=1, user_id="user1", amount=50, name="Netflix", date=datetime.date(2024, 1, 1).strftime("%Y-%m-%d")
        ),
        Transaction(
            id=2, user_id="user1", amount=50, name="Netflix", date=datetime.date(2024, 1, 10).strftime("%Y-%m-%d")
        ),
    ]
    new_transaction = Transaction(
        id=1, user_id="user1", amount=50, name="Netflix", date=datetime.date(2024, 1, 20).strftime("%Y-%m-%d")
    )

    assert get_days_since_last_transaction(new_transaction, transactions) == 10


def _parse_date(date_str: str) -> date:
    """Convert a date string to a datetime.date object."""
    return datetime.datetime.strptime(date_str, "%Y-%m-%d").date()


def test_frequency_features():
    """
    Test frequency_features with multiple transactions.
    """
    transactions = [
        Transaction(id=1, user_id="user1", name="vendor1", amount=50, date="2024-01-01"),
        Transaction(id=2, user_id="user1", name="vendor1", amount=50, date="2024-01-15"),
        Transaction(id=3, user_id="user1", name="vendor1", amount=50, date="2024-02-15"),
        Transaction(id=4, user_id="user1", name="vendor1", amount=50, date="2024-03-10"),
    ]

    result = frequency_features(transactions)

    # Compute expected values:
    min_date = _parse_date("2024-01-01")
    max_date = _parse_date("2024-03-10")
    time_span_days = (max_date - min_date).days  # 69 days

    expected_transactions_per_month = len(transactions) / (time_span_days / 30)
    expected_transactions_per_week = len(transactions) / (time_span_days / 7)

    print("Result:", result)
    print("Expected transactions_per_month:", expected_transactions_per_month)
    print("Expected transactions_per_week:", expected_transactions_per_week)

    assert isclose(result["transactions_per_month"], expected_transactions_per_month, rel_tol=1e-5)
    assert isclose(result["transactions_per_week"], expected_transactions_per_week, rel_tol=1e-5)


def test_get_transaction_stability_features():
    """
    Tests that get_transaction_stability_features returns the expected approximate values.
    For sample transactions:
      - Dates: Jan 1, 2023; Jan 31, 2023; Mar 1, 2023; Mar 30, 2023 (intervals: [30, 29, 29])
      - Amounts: [100, 100, 120, 100]
    Expected:
      - robust_interval_median ~ 29 days.
      - IQR of intervals ~ 0.5.
      - Coefficient of variation for intervals ~ 0.5/29.
      - Transaction frequency = number of transactions / (total_days/30).
      - For amounts: median = 100, IQR = 10, ratio = 10/100 = 0.1.
    """
    transactions = [
        Transaction(
            id=1, user_id="user1", name="vendor1", date=datetime.date(2023, 1, 1).strftime("%Y-%m-%d"), amount=100
        ),
        Transaction(
            id=2, user_id="user1", name="vendor1", date=datetime.date(2023, 1, 31).strftime("%Y-%m-%d"), amount=100
        ),
        Transaction(
            id=3, user_id="user1", name="vendor1", date=datetime.date(2023, 3, 1).strftime("%Y-%m-%d"), amount=120
        ),
        Transaction(
            id=4, user_id="user1", name="vendor1", date=datetime.date(2023, 3, 30).strftime("%Y-%m-%d"), amount=100
        ),
    ]
    features = get_transaction_stability_features(transactions)

    # Calculate expected transaction frequency:
    dates = [datetime.datetime.strptime(t.date, "%Y-%m-%d").date() for t in transactions]
    total_days = (dates[-1] - dates[0]).days  # e.g., Mar 30, 2023 - Jan 1, 2023
    months = total_days / 30 if total_days > 0 else 1
    expected_frequency = len(transactions) / months
    assert isclose(features["transaction_frequency"], expected_frequency, rel_tol=1e-2), (
        f"Expected frequency ≈ {expected_frequency}, got {features['transaction_frequency']}"
    )

    # Expected robust_interval_median ~ 29 days
    assert isclose(features["robust_interval_median"], 29, rel_tol=1e-2), (
        f"Expected median interval ≈ 29, got {features['robust_interval_median']}"
    )

    # Expected robust_interval_iqr ~ 0.5 (for intervals [30,29,29] → IQR ≈ 0.5)
    assert isclose(features["robust_interval_iqr"], 0.5, rel_tol=1e-2), (
        f"Expected IQR ≈ 0.5, got {features['robust_interval_iqr']}"
    )

    expected_cov = 0.5 / 29
    assert isclose(features["coefficient_of_variation_intervals"], expected_cov, rel_tol=1e-2), (
        f"Expected CoV ≈ {expected_cov}, got {features['coefficient_of_variation_intervals']}"
    )

    # Expected amount variability ratio: For amounts [100,100,120,100], median = 100, IQR = 10, ratio = 0.1.
    assert isclose(features["amount_variability_ratio"], 0.1, rel_tol=1e-2), (
        f"Expected amount variability ratio ≈ 0.1, got {features['amount_variability_ratio']}"
    )


# --- Test vendor_recurrence_trend ---
def test_vendor_recurrence_trend():
    # Create transactions with increasing counts per month
    transactions = [
        # January: 1 transaction
        Transaction(
            id=1, user_id="u1", name="vendorA", date=datetime.date(2023, 1, 1).strftime("%Y-%m-%d"), amount=100
        ),
        # February: 2 transactions
        Transaction(
            id=2, user_id="u1", name="vendorA", date=datetime.date(2023, 2, 1).strftime("%Y-%m-%d"), amount=100
        ),
        Transaction(
            id=3, user_id="u1", name="vendorA", date=datetime.date(2023, 2, 15).strftime("%Y-%m-%d"), amount=100
        ),
        # March: 3 transactions
        Transaction(
            id=4, user_id="u1", name="vendorA", date=datetime.date(2023, 3, 1).strftime("%Y-%m-%d"), amount=100
        ),
        Transaction(
            id=5, user_id="u1", name="vendorA", date=datetime.date(2023, 3, 10).strftime("%Y-%m-%d"), amount=100
        ),
        Transaction(
            id=6, user_id="u1", name="vendorA", date=datetime.date(2023, 3, 20).strftime("%Y-%m-%d"), amount=100
        ),
    ]
    slope = vendor_recurrence_trend(transactions)
    assert slope > 0, f"Expected positive slope, got {slope}"


# --- Test weekly_spending_cycle ---
def test_weekly_spending_cycle():
    # Transactions each in a different week
    transactions = [
        Transaction(id=1, user_id="u1", name="vendorB", date=datetime.date(2023, 1, 2).strftime("%Y-%m-%d"), amount=50),
        Transaction(id=2, user_id="u1", name="vendorB", date=datetime.date(2023, 1, 9).strftime("%Y-%m-%d"), amount=55),
        Transaction(
            id=3, user_id="u1", name="vendorB", date=datetime.date(2023, 1, 16).strftime("%Y-%m-%d"), amount=50
        ),
        Transaction(
            id=4, user_id="u1", name="vendorB", date=datetime.date(2023, 1, 23).strftime("%Y-%m-%d"), amount=50
        ),
    ]
    cov = weekly_spending_cycle(transactions)
    assert 0 <= cov <= 1, f"Expected weekly CoV between 0 and 1, got {cov}"


# --- Test seasonal_spending_cycle ---
def test_seasonal_spending_cycle():
    # Transactions spread across different months for the same vendor
    transactions = [
        Transaction(
            id=1, user_id="u1", name="vendorC", date=datetime.date(2023, 1, 15).strftime("%Y-%m-%d"), amount=100
        ),
        Transaction(
            id=2, user_id="u1", name="vendorC", date=datetime.date(2023, 2, 15).strftime("%Y-%m-%d"), amount=110
        ),
        Transaction(
            id=3, user_id="u1", name="vendorC", date=datetime.date(2023, 3, 15).strftime("%Y-%m-%d"), amount=90
        ),
        Transaction(
            id=4, user_id="u1", name="vendorC", date=datetime.date(2023, 4, 15).strftime("%Y-%m-%d"), amount=100
        ),
    ]
    cov = seasonal_spending_cycle(transactions[0], transactions)
    assert cov >= 0, f"Expected seasonal CoV >= 0, got {cov}"


# --- Test get_same_amount_ratio ---
def test_get_same_amount_ratio():
    transactions = [
        Transaction(
            id=1, user_id="u1", name="vendorE", date=datetime.date(2023, 1, 1).strftime("%Y-%m-%d"), amount=100
        ),
        Transaction(
            id=2, user_id="u1", name="vendorE", date=datetime.date(2023, 1, 15).strftime("%Y-%m-%d"), amount=102
        ),
        Transaction(id=3, user_id="u1", name="vendorE", date=datetime.date(2023, 2, 1).strftime("%Y-%m-%d"), amount=98),
        Transaction(
            id=4, user_id="u1", name="vendorE", date=datetime.date(2023, 2, 15).strftime("%Y-%m-%d"), amount=150
        ),
    ]
    ratio = get_same_amount_ratio(transactions[0], transactions, tolerance=0.05)
    # Amounts 100, 102, 98 are within ±5% of 100, so ratio = 3/4
    assert isclose(ratio, 0.75, rel_tol=1e-2), f"Expected 0.75, got {ratio}"


# --- Test get_transaction_intervals ---
def test_get_transaction_intervals():
    transactions = [
        Transaction(id=1, user_id="u1", name="vendorF", date=datetime.date(2023, 1, 1).strftime("%Y-%m-%d"), amount=50),
        Transaction(
            id=2, user_id="u1", name="vendorF", date=datetime.date(2023, 1, 31).strftime("%Y-%m-%d"), amount=50
        ),
        Transaction(id=3, user_id="u1", name="vendorF", date=datetime.date(2023, 3, 2).strftime("%Y-%m-%d"), amount=50),
    ]
    intervals_dict = get_transaction_intervals(transactions)
    # Expected intervals: 30 days and 30 days → median 30, IQR 0.
    assert isclose(intervals_dict["avg_days_between_transactions"], 30, rel_tol=1e-2), (
        f"Expected average interval 30, got {intervals_dict['avg_days_between_transactions']}"
    )
    assert isclose(intervals_dict["std_dev_days_between_transactions"], 0, abs_tol=1e-2), (
        f"Expected std dev 0, got {intervals_dict['std_dev_days_between_transactions']}"
    )


# --- Test safe_interval_consistency ---
def test_safe_interval_consistency():
    # Create 7 transactions 10 days apart (intervals all 10)
    transactions = [
        Transaction(
            id=i,
            user_id="u1",
            name="vendorG",
            date=(datetime.date(2023, 1, 1) + datetime.timedelta(days=10 * (i - 1))).strftime("%Y-%m-%d"),
            amount=100,
        )
        for i in range(1, 8)
    ]
    consistency = safe_interval_consistency(transactions)
    # With identical intervals, stdev is 0, so consistency = 1.
    assert isclose(consistency, 1.0, rel_tol=1e-2), f"Expected consistency 1.0, got {consistency}"


# --- Test get_vendor_recurrence_score ---
def test_get_vendor_recurrence_score():
    all_transactions = [
        Transaction(
            id=1, user_id="u1", name="vendorH", date=datetime.date(2023, 1, 1).strftime("%Y-%m-%d"), amount=100
        ),
        Transaction(
            id=2, user_id="u1", name="vendorH", date=datetime.date(2023, 2, 1).strftime("%Y-%m-%d"), amount=100
        ),
    ]
    score = get_vendor_recurrence_score(all_transactions, total_transactions=100)
    # Expected score = 2 / 100 = 0.02
    assert isclose(score, 0.02, rel_tol=1e-2), f"Expected score 0.02, got {score}"


# --- Test get_enhanced_features ---
def test_get_enhanced_features():
    transactions = [
        Transaction(
            id=1, user_id="u1", name="vendorI", date=datetime.date(2023, 1, 1).strftime("%Y-%m-%d"), amount=100
        ),
        Transaction(
            id=2, user_id="u1", name="vendorI", date=datetime.date(2023, 1, 31).strftime("%Y-%m-%d"), amount=110
        ),
        Transaction(id=3, user_id="u1", name="vendorI", date=datetime.date(2023, 3, 1).strftime("%Y-%m-%d"), amount=90),
    ]
    features = get_enhanced_features(transactions[0], transactions, total_transactions=1000)
    # Check that key features are present and numeric.
    expected_keys = [
        "amt_std",
        "amt_med",
        "amt_iqr",
        "interval_std",
        "interval_med",
        "interval_consistency",
        "proporption",
        "day_of_month",
        "days_since_last",
        "n_similar_last_90d",
        "n_transactions",
        "same_amount_ratio",
    ]
    for key in expected_keys:
        assert key in features, f"Missing key {key} in enhanced features"
        assert isinstance(features[key], float | int), f"Feature {key} is not numeric"


def test_detect_subscription_pattern():
    # Create transactions with regular 30-day intervals and very similar amounts.
    transactions = [
        Transaction(
            id=1, user_id="u1", name="vendorSub", date=datetime.date(2023, 1, 1).strftime("%Y-%m-%d"), amount=100
        ),
        Transaction(
            id=2, user_id="u1", name="vendorSub", date=datetime.date(2023, 1, 31).strftime("%Y-%m-%d"), amount=102
        ),
        Transaction(
            id=3, user_id="u1", name="vendorSub", date=datetime.date(2023, 3, 2).strftime("%Y-%m-%d"), amount=98
        ),
        Transaction(
            id=4, user_id="u1", name="vendorSub", date=datetime.date(2023, 4, 1).strftime("%Y-%m-%d"), amount=100
        ),
    ]
    features = detect_subscription_pattern(transactions)
    # Expected:
    # Intervals: [30, 30, 30] → median=30; all intervals within ±15% (4.5) → consistency = 1.0.
    # Amounts: median=100, all within 15 → consistency=1.0.
    # detected_cycle should be 30.
    # subscription_score = (1.0 + 1.0)/2 = 1.0.
    assert isclose(features["subscription_score"], 1.0, rel_tol=1e-2), (
        f"Expected subscription_score ~1.0, got {features['subscription_score']}"
    )
    assert isclose(features["interval_consistency"], 1.0, rel_tol=1e-2), (
        f"Expected interval_consistency ~1.0, got {features['interval_consistency']}"
    )
    assert isclose(features["amount_consistency"], 1.0, rel_tol=1e-2), (
        f"Expected amount_consistency ~1.0, got {features['amount_consistency']}"
    )
    assert isclose(features["detected_cycle"], 30.0, rel_tol=1e-2), (
        f"Expected detected_cycle 30, got {features['detected_cycle']}"
    )


<<<<<<< HEAD
# ------------------- Tests for detect_non_recurring_pattern ------------------- #
def test_detect_non_recurring_pattern():
    # Create transactions with irregular intervals and inconsistent amounts.
    transactions = [
        Transaction(
            id=1, user_id="u1", name="vendorNR", date=datetime.date(2023, 1, 1).strftime("%Y-%m-%d"), amount=50
        ),
        Transaction(
            id=2, user_id="u1", name="vendorNR", date=datetime.date(2023, 1, 20).strftime("%Y-%m-%d"), amount=80
        ),
        Transaction(
            id=3, user_id="u1", name="vendorNR", date=datetime.date(2023, 3, 1).strftime("%Y-%m-%d"), amount=100
        ),
    ]
    features = detect_non_recurring_pattern(transactions)
    # Expected:
    # Intervals: [19, 40] → median ~29.5, stdev ~14.85 → irregular_interval_score ~14.85/29.5 ≈ 0.50.
    # Amounts: [50,80,100] → median 80, stdev ≈25.17 → inconsistent_amount_score ~25.17/80 ≈ 0.3146.
    # non_recurring_score ≈ (0.50+0.3146)/2 ≈ 0.4073.
    assert 0.45 <= features["irregular_interval_score"] <= 0.55, (
        f"Expected irregular_interval_score ≈0.5, got {features['irregular_interval_score']}"
    )
    assert 0.30 <= features["inconsistent_amount_score"] <= 0.35, (
        f"Expected inconsistent_amount_score ≈0.31, got {features['inconsistent_amount_score']}"
    )
    expected_nr = (features["irregular_interval_score"] + features["inconsistent_amount_score"]) / 2
    assert isclose(features["non_recurring_score"], expected_nr, rel_tol=1e-2), (
        f"Expected non_recurring_score ≈{expected_nr}, got {features['non_recurring_score']}"
=======
def test_get_pct_transactions_days_apart() -> None:
    """Test get_pct_transactions_days_apart."""
    transactions = [
        Transaction(id=1, user_id="user1", name="name1", amount=2.99, date="2024-01-01"),
        Transaction(id=2, user_id="user1", name="name1", amount=2.99, date="2024-01-02"),
        Transaction(id=3, user_id="user1", name="name1", amount=2.99, date="2024-01-14"),
        Transaction(id=4, user_id="user1", name="name1", amount=2.99, date="2024-01-15"),
        Transaction(id=4, user_id="user1", name="name1", amount=2.99, date="2024-01-16"),
        Transaction(id=4, user_id="user1", name="name1", amount=2.99, date="2024-01-29"),
        Transaction(id=4, user_id="user1", name="name1", amount=2.99, date="2024-01-31"),
    ]
    assert get_pct_transactions_days_apart(transactions[0], transactions, 14, 0) == 2 / 7
    assert get_pct_transactions_days_apart(transactions[0], transactions, 14, 1) == 4 / 7


def test_get_is_insurance() -> None:
    """Test get_is_insurance."""
    assert get_is_insurance(
        Transaction(id=1, user_id="user1", name="Allstate Insurance", amount=100, date="2024-01-01")
>>>>>>> f45769d3
    )


# ------------------- Tests for one_time_features ------------------- #
def test_one_time_features():
    # Test with transactions having different amounts (high unique ratio)
    transactions_diff = [
        Transaction(
            id=1, user_id="u1", name="vendorOT", date=datetime.date(2023, 1, 10).strftime("%Y-%m-%d"), amount=100
        ),
        Transaction(
            id=2, user_id="u1", name="vendorOT", date=datetime.date(2023, 2, 15).strftime("%Y-%m-%d"), amount=150
        ),
        Transaction(
            id=3, user_id="u1", name="vendorOT", date=datetime.date(2023, 3, 20).strftime("%Y-%m-%d"), amount=200
        ),
    ]
    features = one_time_features(transactions_diff)
    # Unique amounts ratio = 3/3 = 1.0, so varying_amounts should be 1.
    # Months = [1,2,3] → stdev = 1.0 (< 1.5) so irregular_dates should be 0.
    assert features["varying_amounts"] == 1, f"Expected varying_amounts 1, got {features['varying_amounts']}"
    assert features["irregular_dates"] == 0, f"Expected irregular_dates 0, got {features['irregular_dates']}"

    # Test with transactions having identical amounts (low unique ratio)
    transactions_same = [
        Transaction(
            id=4, user_id="u1", name="vendorOT", date=datetime.date(2023, 1, 10).strftime("%Y-%m-%d"), amount=100
        ),
        Transaction(
            id=5, user_id="u1", name="vendorOT", date=datetime.date(2023, 1, 15).strftime("%Y-%m-%d"), amount=100
        ),
        Transaction(
            id=6, user_id="u1", name="vendorOT", date=datetime.date(2023, 1, 20).strftime("%Y-%m-%d"), amount=100
        ),
    ]
    features_same = one_time_features(transactions_same)
    # Unique ratio = 1/3 ≈ 0.33, so varying_amounts should be 0.
    assert features_same["varying_amounts"] == 0, f"Expected varying_amounts 0, got {features_same['varying_amounts']}"


# ------------------- Tests for merchant_category_features ------------------- #
def test_merchant_category_features():
    # Retail merchant test
    retail = merchant_category_features("Amazon Fresh Store")
    assert retail["is_retail"] == 1, f"Expected is_retail 1, got {retail['is_retail']}"
    assert retail["is_entertainment"] == 0, f"Expected is_entertainment 0, got {retail['is_entertainment']}"

    # Entertainment merchant test
    ent = merchant_category_features("Movie Theatre")
    assert ent["is_entertainment"] == 1, f"Expected is_entertainment 1, got {ent['is_entertainment']}"

    # Generic merchant test
    generic = merchant_category_features("Generic Vendor")
    assert generic["is_retail"] == 0, f"Expected is_retail to be 0, got {generic['is_retail']}"
    assert generic["is_entertainment"] == 0, f"Expected is_entertainment to be 0, got {generic['is_entertainment']}"


# ------------------- Tests for amount_similarity ------------------- #
def test_amount_similarity():
    from math import isclose

    # Test with amounts similar within ±5%
    transactions = [
        Transaction(
            id=1, user_id="u1", name="vendorZ", date=datetime.date(2023, 1, 1).strftime("%Y-%m-%d"), amount=100
        ),
        Transaction(
            id=2, user_id="u1", name="vendorZ", date=datetime.date(2023, 1, 15).strftime("%Y-%m-%d"), amount=102
        ),
        Transaction(id=3, user_id="u1", name="vendorZ", date=datetime.date(2023, 2, 1).strftime("%Y-%m-%d"), amount=98),
    ]
    tx = Transaction(
        id=4, user_id="u1", name="vendorZ", date=datetime.date(2023, 2, 15).strftime("%Y-%m-%d"), amount=100
    )
    similarity = amount_similarity(tx, transactions, tolerance=0.05)
    assert isclose(similarity, 1.0, rel_tol=1e-2), f"Expected similarity 1.0, got {similarity}"

    # Test with amounts that are not similar
    transactions2 = [
        Transaction(
            id=5, user_id="u1", name="vendorZ", date=datetime.date(2023, 3, 1).strftime("%Y-%m-%d"), amount=100
        ),
        Transaction(
            id=6, user_id="u1", name="vendorZ", date=datetime.date(2023, 3, 15).strftime("%Y-%m-%d"), amount=120
        ),
        Transaction(id=7, user_id="u1", name="vendorZ", date=datetime.date(2023, 4, 1).strftime("%Y-%m-%d"), amount=80),
    ]
    tx2 = Transaction(
        id=8, user_id="u1", name="vendorZ", date=datetime.date(2023, 4, 15).strftime("%Y-%m-%d"), amount=100
    )
    similarity2 = amount_similarity(tx2, transactions2, tolerance=0.05)
    # Only 100 is within 5% of 100 (i.e. 95-105); so similarity should be 1/3 ≈ 0.33.
    assert isclose(similarity2, 1 / 3, rel_tol=1e-2), f"Expected similarity ≈0.33, got {similarity2}"

    # Test special case: if transaction.amount ends with ".99"
    tx3 = Transaction(
        id=9, user_id="u1", name="vendorZ", date=datetime.date(2023, 4, 20).strftime("%Y-%m-%d"), amount=199.99
    )
    similarity3 = amount_similarity(tx3, transactions2, tolerance=0.05)
    # Update expected similarity based on current function behavior.
    # If your function does not implement the .99 rule, then expect 0.0.
    assert isclose(similarity3, 0.0, rel_tol=1e-2), f"Expected similarity 0.0 (no .99 rule), got {similarity3}"


def test_normalized_days_difference():
    # Test with regular intervals
    transactions = [
        Transaction(id=1, user_id="u1", name="VendorA", date="2024-01-01", amount=100),
        Transaction(id=2, user_id="u1", name="VendorA", date="2024-01-10", amount=100),
        Transaction(id=3, user_id="u1", name="VendorA", date="2024-01-20", amount=100),
    ]
    tx = Transaction(id=4, user_id="u1", name="VendorA", date="2024-01-30", amount=100)
    similarity = normalized_days_difference(tx, transactions)

    # Ensure the test passes
    assert isinstance(similarity, float), f"Expected float, got {type(similarity)}"


# ------------------- Tests for amount_coefficient_of_variation ------------------- #
def test_amount_coefficient_of_variation():
    # Test with identical amounts: coefficient should be 0.
    transactions = [
        Transaction(
            id=1, user_id="u1", name="vendorCV", date=datetime.date(2023, 1, 1).strftime("%Y-%m-%d"), amount=100
        ),
        Transaction(
            id=2, user_id="u1", name="vendorCV", date=datetime.date(2023, 1, 15).strftime("%Y-%m-%d"), amount=100
        ),
        Transaction(
            id=3, user_id="u1", name="vendorCV", date=datetime.date(2023, 2, 1).strftime("%Y-%m-%d"), amount=100
        ),
    ]
    cov = amount_coefficient_of_variation(transactions)
    assert isclose(cov, 0.0, abs_tol=1e-2), f"Expected CV 0.0, got {cov}"

    # Test with varied amounts.
    transactions2 = [
        Transaction(
            id=4, user_id="u1", name="vendorCV", date=datetime.date(2023, 3, 1).strftime("%Y-%m-%d"), amount=100
        ),
        Transaction(
            id=5, user_id="u1", name="vendorCV", date=datetime.date(2023, 3, 15).strftime("%Y-%m-%d"), amount=120
        ),
        Transaction(
            id=6, user_id="u1", name="vendorCV", date=datetime.date(2023, 4, 1).strftime("%Y-%m-%d"), amount=80
        ),
    ]
    cov2 = amount_coefficient_of_variation(transactions2)
    # Mean = 100, stdev ~16.33 so CV ~0.1633.
    assert 0.15 <= cov2 <= 0.18, f"Expected CV ~0.16, got {cov2}"<|MERGE_RESOLUTION|>--- conflicted
+++ resolved
@@ -8,7 +8,6 @@
 import pytest
 
 from recur_scan.features import (
-<<<<<<< HEAD
     amount_coefficient_of_variation,
     amount_similarity,
     amount_stability_score,
@@ -21,18 +20,6 @@
     frequency_features,
     get_days_since_last_transaction,
     get_enhanced_features,
-=======
-    get_ends_in_99,
-    get_is_always_recurring,
-    get_is_insurance,
-    get_is_phone,
-    get_is_utility,
-    get_n_transactions_days_apart,
-    get_n_transactions_same_amount,
-    get_n_transactions_same_day,
-    get_pct_transactions_days_apart,
-    get_pct_transactions_same_day,
->>>>>>> f45769d3
     get_percent_transactions_same_amount,
     get_same_amount_ratio,
     get_transaction_intervals,
@@ -303,7 +290,6 @@
 
     assert isclose(result, expected_std_dev, rel_tol=1e-5)
 
-
 def test_get_days_since_last_transaction():
     transactions = [
         Transaction(
@@ -620,7 +606,6 @@
     )
 
 
-<<<<<<< HEAD
 # ------------------- Tests for detect_non_recurring_pattern ------------------- #
 def test_detect_non_recurring_pattern():
     # Create transactions with irregular intervals and inconsistent amounts.
@@ -649,27 +634,6 @@
     expected_nr = (features["irregular_interval_score"] + features["inconsistent_amount_score"]) / 2
     assert isclose(features["non_recurring_score"], expected_nr, rel_tol=1e-2), (
         f"Expected non_recurring_score ≈{expected_nr}, got {features['non_recurring_score']}"
-=======
-def test_get_pct_transactions_days_apart() -> None:
-    """Test get_pct_transactions_days_apart."""
-    transactions = [
-        Transaction(id=1, user_id="user1", name="name1", amount=2.99, date="2024-01-01"),
-        Transaction(id=2, user_id="user1", name="name1", amount=2.99, date="2024-01-02"),
-        Transaction(id=3, user_id="user1", name="name1", amount=2.99, date="2024-01-14"),
-        Transaction(id=4, user_id="user1", name="name1", amount=2.99, date="2024-01-15"),
-        Transaction(id=4, user_id="user1", name="name1", amount=2.99, date="2024-01-16"),
-        Transaction(id=4, user_id="user1", name="name1", amount=2.99, date="2024-01-29"),
-        Transaction(id=4, user_id="user1", name="name1", amount=2.99, date="2024-01-31"),
-    ]
-    assert get_pct_transactions_days_apart(transactions[0], transactions, 14, 0) == 2 / 7
-    assert get_pct_transactions_days_apart(transactions[0], transactions, 14, 1) == 4 / 7
-
-
-def test_get_is_insurance() -> None:
-    """Test get_is_insurance."""
-    assert get_is_insurance(
-        Transaction(id=1, user_id="user1", name="Allstate Insurance", amount=100, date="2024-01-01")
->>>>>>> f45769d3
     )
 
 
