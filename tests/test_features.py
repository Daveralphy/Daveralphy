--- conflicted
+++ resolved
@@ -1,309 +1,300 @@
 import pytest
 
 from recur_scan.features import (
-<<<<<<< HEAD
+    _get_day,
     amount_ends_in_00,
     amount_ends_in_99,
-    get_amount_variation_features,  # Added import for the new function
+    get_additional_features,
+    get_amount_variation_features,
     get_avg_days_between_same_merchant_amount,
     get_days_since_last_same_merchant_amount,
+    get_ends_in_99,
     get_features,
-    get_n_transactions_same_amount,
-    get_n_transactions_same_merchant_amount,
-    get_percent_transactions_same_amount,
-    get_percent_transactions_same_merchant_amount,
-    get_stddev_days_between_same_merchant_amount,
-    is_recurring_merchant,
-=======
-    get_ends_in_99,
     get_is_always_recurring,
+    get_is_always_recurring_transaction,
     get_is_insurance,
     get_is_phone,
+    get_is_phone_regex,
     get_is_utility,
+    get_is_utility_regex,
     get_n_transactions_days_apart,
     get_n_transactions_same_amount,
     get_n_transactions_same_day,
+    get_n_transactions_same_merchant_amount,
     get_pct_transactions_days_apart,
     get_pct_transactions_same_day,
     get_percent_transactions_same_amount,
->>>>>>> f45769d3
+    get_percent_transactions_same_merchant_amount,
+    get_recurring_frequency,
+    get_stddev_days_between_same_merchant_amount,
+    is_insurance_related,
+    is_recurring_merchant,
+    is_subscription_amount,
 )
 from recur_scan.transactions import Transaction
 
-
-<<<<<<< HEAD
+# ------------------ Fixtures ------------------
+
+
 @pytest.fixture
-def transactions():
+def sample_transactions():
     """
-    Fixture providing test transactions.
-    Adjusted so that the AT&T transactions are exactly 30 days apart:
-      - 2023-01-01
-      - 2023-01-31 (30 days after January 1)
-      - 2023-03-02 (30 days after January 31, given Feb 2023 has 28 days)
+    A list of transactions used for testing.
     """
     return [
         Transaction(id=1, user_id="user1", name="AT&T", amount=50.99, date="2023-01-01"),
-        Transaction(id=2, user_id="user1", name="Google Play", amount=30.00, date="2023-01-15"),
-        # AT&T transaction with a 30-day gap from January 1
+        Transaction(id=2, user_id="user1", name="Netflix", amount=12.99, date="2023-01-05"),
         Transaction(id=3, user_id="user1", name="AT&T", amount=50.99, date="2023-01-31"),
-        Transaction(id=4, user_id="user1", name="Amazon Prime", amount=20.00, date="2023-02-15"),
-        # AT&T transaction with a 30-day gap from January 31
+        Transaction(id=4, user_id="user1", name="Spotify", amount=9.99, date="2023-02-10"),
         Transaction(id=5, user_id="user1", name="AT&T", amount=50.99, date="2023-03-02"),
-        Transaction(id=6, user_id="user1", name="Disney+", amount=9.99, date="2023-03-15"),
-    ]
-
-
-def test_get_n_transactions_same_amount(transactions) -> None:
-    # For AT&T, there are three transactions with amount 50.99.
-    assert get_n_transactions_same_amount(transactions[0], transactions) == 3
-    # For Google Play (30.00), there is only one transaction.
-    assert get_n_transactions_same_amount(transactions[1], transactions) == 1
-
-
-def test_get_percent_transactions_same_amount(transactions) -> None:
-    # AT&T: 3 out of 6 transactions have the same amount (50.99).
-    assert pytest.approx(get_percent_transactions_same_amount(transactions[0], transactions)) == 3 / 6
-    # Google Play: 1 out of 6 transactions.
-    assert pytest.approx(get_percent_transactions_same_amount(transactions[1], transactions)) == 1 / 6
-
-
-def test_amount_ends_in_99(transactions) -> None:
-    # 50.99 ends in .99
-    assert amount_ends_in_99(transactions[0]) is True
-    # 30.00 does not end in .99
-    assert amount_ends_in_99(transactions[1]) is False
-
-
-def test_amount_ends_in_00(transactions) -> None:
-    # 30.00 ends in .00
-    assert amount_ends_in_00(transactions[1]) is True
-    # 50.99 does not end in .00
-    assert amount_ends_in_00(transactions[0]) is False
-
-
-def test_is_recurring_merchant(transactions) -> None:
-    # Based on recurring keywords, these merchant names should be flagged as recurring.
-    assert is_recurring_merchant(transactions[0]) is True
-    assert is_recurring_merchant(transactions[1]) is True
-    assert is_recurring_merchant(transactions[3]) is True
-    assert is_recurring_merchant(transactions[5]) is True
-
-
-def test_get_n_transactions_same_merchant_amount(transactions) -> None:
-    # For AT&T with amount 50.99, there are three transactions.
-    assert get_n_transactions_same_merchant_amount(transactions[0], transactions) == 3
-    # For Google Play, there is only one.
-    assert get_n_transactions_same_merchant_amount(transactions[1], transactions) == 1
-
-
-def test_get_percent_transactions_same_merchant_amount(transactions) -> None:
-    assert pytest.approx(get_percent_transactions_same_merchant_amount(transactions[0], transactions)) == 3 / 6
-    assert pytest.approx(get_percent_transactions_same_merchant_amount(transactions[1], transactions)) == 1 / 6
-
-
-def test_get_avg_days_between_same_merchant_amount(transactions) -> None:
+        Transaction(id=6, user_id="user1", name="Electric Co", amount=100.00, date="2023-03-15"),
+    ]
+
+
+@pytest.fixture
+def recurring_transactions():
     """
-    For AT&T transactions with dates:
-      - 2023-01-01
-      - 2023-01-31  -> Difference: 30 days
-      - 2023-03-02  -> Difference: 30 days
-    Average = (30 + 30) / 2 = 30.0
+    Transactions with the same merchant and amount (for AT&T) exactly 30 days apart.
     """
-    assert pytest.approx(get_avg_days_between_same_merchant_amount(transactions[0], transactions)) == 30.0
-
-
-def test_get_stddev_days_between_same_merchant_amount(transactions) -> None:
-    """
-    With two intervals of exactly 30 days, the standard deviation is 0.0.
-    """
-    assert pytest.approx(get_stddev_days_between_same_merchant_amount(transactions[0], transactions)) == 0.0
-
-
-def test_get_days_since_last_same_merchant_amount(transactions) -> None:
-    """
-    For the third AT&T transaction (id=5, date "2023-03-02"), the previous AT&T is on "2023-01-31",
-    which is exactly 30 days earlier.
-    """
-    assert get_days_since_last_same_merchant_amount(transactions[4], transactions) == 30
-
-
-def test_get_features(transactions) -> None:
-    features = get_features(transactions[0], transactions)
-    assert features["amount"] == 50.99
-    assert features["amount_ends_in_99"] is True
-    assert features["amount_ends_in_00"] is False
-    assert features["is_recurring_merchant"] is True
-    assert features["n_transactions_same_amount"] == 3
-    assert pytest.approx(features["percent_transactions_same_amount"]) == 3 / 6
-    assert features["n_transactions_same_merchant_amount"] == 3
-    assert pytest.approx(features["percent_transactions_same_merchant_amount"]) == 3 / 6
-    assert pytest.approx(features["avg_days_between_same_merchant_amount"]) == 30.0
-    assert pytest.approx(features["stddev_days_between_same_merchant_amount"]) == 0.0
-    # For the first AT&T transaction, there is no previous transaction,
-    # so days_since_last_same_merchant_amount should be 0.
-    assert features["days_since_last_same_merchant_amount"] == 0
-
-
-# ------------------ New Tests for get_amount_variation_features ------------------
-
-
-def test_get_amount_variation_features_no_other_transactions() -> None:
-    """
-    When there are no transactions for the merchant, the function should return
-    an average of 0.0, a relative difference of 0.0, and amount_anomaly as False.
-    """
-    transaction = Transaction(id=10, user_id="user2", name="Unique Merchant", amount=100.0, date="2023-04-01")
-    features = get_amount_variation_features(transaction, [])
-    assert features["merchant_avg"] == 0.0
-    assert features["relative_amount_diff"] == 0.0
-    assert features["amount_anomaly"] is False
-
-
-def test_get_amount_variation_features_no_anomaly(transactions) -> None:
-    """
-    When the transaction amount equals the merchant's average, the relative difference
-    should be 0.0 and no anomaly flagged.
-    """
-    # Use one of the existing AT&T transactions, which are all 50.99.
-    transaction = transactions[0]
-    features = get_amount_variation_features(transaction, transactions)
+    return [
+        Transaction(id=1, user_id="user1", name="AT&T", amount=50.99, date="2023-01-01"),
+        Transaction(id=2, user_id="user1", name="AT&T", amount=50.99, date="2023-01-31"),
+        Transaction(id=3, user_id="user1", name="AT&T", amount=50.99, date="2023-03-02"),
+    ]
+
+
+# ------------------ Tests for Basic Functions ------------------
+
+
+def test_get_is_always_recurring():
+    t1 = Transaction(id=1, user_id="user1", name="Netflix", amount=12.99, date="2023-01-01")
+    t2 = Transaction(id=2, user_id="user1", name="Hulu", amount=11.99, date="2023-01-05")
+    # According to the current implementation, both "netflix" and "hulu" are considered always recurring.
+    assert get_is_always_recurring(t1) is True
+    assert get_is_always_recurring(t2) is True
+
+
+def test_get_is_insurance():
+    t = Transaction(id=10, user_id="user1", name="Allstate Insurance", amount=100, date="2023-02-01")
+    assert get_is_insurance(t) is True
+    t2 = Transaction(id=11, user_id="user1", name="AT&T", amount=50.99, date="2023-02-01")
+    assert get_is_insurance(t2) is False
+
+
+def test_get_is_utility_regex():
+    t = Transaction(id=12, user_id="user1", name="Electric Utility", amount=75.00, date="2023-02-10")
+    assert get_is_utility_regex(t) is True
+    t2 = Transaction(id=13, user_id="user1", name="Random Shop", amount=20.00, date="2023-02-10")
+    assert get_is_utility_regex(t2) is False
+
+
+def test_get_is_phone_regex():
+    t = Transaction(id=14, user_id="user1", name="AT&T", amount=50.99, date="2023-03-01")
+    t2 = Transaction(id=15, user_id="user1", name="T-Mobile", amount=40.00, date="2023-03-02")
+    t3 = Transaction(id=16, user_id="user1", name="Verizon", amount=60.00, date="2023-03-03")
+    for tx in (t, t2, t3):
+        assert get_is_phone_regex(tx) is True
+    t4 = Transaction(id=17, user_id="user1", name="Some Other Vendor", amount=10.00, date="2023-03-04")
+    assert get_is_phone_regex(t4) is False
+
+
+def test__get_day():
+    assert _get_day("2024-05-17") == 17
+    assert _get_day("2024-12-01") == 1
+
+
+# ------------------ Tests for Temporal Functions ------------------
+
+
+def test_get_n_transactions_days_apart(sample_transactions):
+    t = sample_transactions[0]
+    count = get_n_transactions_days_apart(t, sample_transactions, n_days_apart=30, n_days_off=2)
+    assert isinstance(count, int)
+    assert count >= 1
+
+
+def test_get_pct_transactions_days_apart(sample_transactions):
+    pct = get_pct_transactions_days_apart(sample_transactions[0], sample_transactions, n_days_apart=30, n_days_off=2)
+    assert 0.0 <= pct <= 1.0
+
+
+def test_get_n_transactions_same_day():
+    t1 = Transaction(id=1, user_id="user1", name="Vendor", amount=100, date="2024-01-15")
+    t2 = Transaction(id=2, user_id="user1", name="Vendor", amount=100, date="2024-01-15")
+    t3 = Transaction(id=3, user_id="user1", name="Vendor", amount=50, date="2024-01-16")
+    txs = [t1, t2, t3]
+    assert get_n_transactions_same_day(t1, txs, n_days_off=0) == 2
+    assert get_n_transactions_same_day(t3, txs, n_days_off=1) == 3
+
+
+def test_get_pct_transactions_same_day():
+    t1 = Transaction(id=1, user_id="user1", name="Vendor", amount=100, date="2024-01-15")
+    t2 = Transaction(id=2, user_id="user1", name="Vendor", amount=100, date="2024-01-15")
+    t3 = Transaction(id=3, user_id="user1", name="Vendor", amount=50, date="2024-01-16")
+    txs = [t1, t2, t3]
+    pct = get_pct_transactions_same_day(t1, txs, n_days_off=0)
+    assert pytest.approx(pct) == 2 / 3
+
+
+# ------------------ Tests for Amount Ending Functions ------------------
+
+
+def test_get_ends_in_99():
+    t1 = Transaction(id=1, user_id="user1", name="Vendor", amount=19.99, date="2024-01-01")
+    t2 = Transaction(id=2, user_id="user1", name="Vendor", amount=20.00, date="2024-01-01")
+    assert get_ends_in_99(t1) is True
+    assert get_ends_in_99(t2) is False
+
+
+def test_amount_ends_in_99_and_00():
+    t1 = Transaction(id=3, user_id="user1", name="Vendor", amount=9.99, date="2024-01-02")
+    t2 = Transaction(id=4, user_id="user1", name="Vendor", amount=15.00, date="2024-01-02")
+    assert amount_ends_in_99(t1) is True
+    assert amount_ends_in_00(t2) is True
+
+
+# ------------------ Tests for Amount Frequency Functions ------------------
+
+
+def test_get_n_transactions_same_amount():
+    t1 = Transaction(id=1, user_id="user1", name="Vendor", amount=100, date="2024-01-01")
+    t2 = Transaction(id=2, user_id="user1", name="Vendor", amount=100, date="2024-01-02")
+    t3 = Transaction(id=3, user_id="user1", name="Vendor", amount=50, date="2024-01-03")
+    txs = [t1, t2, t3]
+    assert get_n_transactions_same_amount(t1, txs) == 2
+    assert get_percent_transactions_same_amount(t3, txs) == 1 / 3
+
+
+def test_get_n_transactions_same_merchant_amount():
+    t1 = Transaction(id=1, user_id="user1", name="AT&T", amount=50.99, date="2023-01-01")
+    t2 = Transaction(id=2, user_id="user1", name="AT&T", amount=50.99, date="2023-01-31")
+    t3 = Transaction(id=3, user_id="user1", name="AT&T", amount=50.99, date="2023-03-02")
+    t4 = Transaction(id=4, user_id="user1", name="Spotify", amount=9.99, date="2023-02-01")
+    txs = [t1, t2, t3, t4]
+    assert get_n_transactions_same_merchant_amount(t1, txs) == 3
+    assert get_percent_transactions_same_merchant_amount(t4, txs) == 1 / 4
+
+
+# ------------------ Tests for Time Interval Functions ------------------
+
+
+def test_get_avg_stddev_days_between_same_merchant_amount(recurring_transactions):
+    avg = get_avg_days_between_same_merchant_amount(recurring_transactions[1], recurring_transactions)
+    stddev = get_stddev_days_between_same_merchant_amount(recurring_transactions[1], recurring_transactions)
+    assert pytest.approx(avg) == 30.0
+    assert pytest.approx(stddev) == 0.0
+
+
+def test_get_days_since_last_same_merchant_amount(recurring_transactions):
+    assert get_days_since_last_same_merchant_amount(recurring_transactions[1], recurring_transactions) == 30
+    assert get_days_since_last_same_merchant_amount(recurring_transactions[2], recurring_transactions) == 30
+
+
+def test_get_recurring_frequency():
+    t1 = Transaction(id=1, user_id="user1", name="AT&T", amount=50.99, date="2023-01-01")
+    t2 = Transaction(id=2, user_id="user1", name="AT&T", amount=50.99, date="2023-01-31")
+    t3 = Transaction(id=3, user_id="user1", name="AT&T", amount=50.99, date="2023-03-02")
+    freq = get_recurring_frequency(t1, [t1, t2, t3])
+    assert freq == "monthly"
+
+
+# ------------------ Tests for Miscellaneous Functions ------------------
+
+
+def test_get_is_always_recurring_transaction():
+    t1 = Transaction(id=1, user_id="user1", name="Spotify", amount=9.99, date="2023-01-01")
+    t2 = Transaction(id=2, user_id="user1", name="Spotify", amount=9.99, date="2023-02-01")
+    t3 = Transaction(id=3, user_id="user1", name="Coffee Shop", amount=5.00, date="2023-01-15")
+    assert get_is_always_recurring_transaction(t1, [t1, t2, t3]) is True
+    assert get_is_always_recurring_transaction(t3, [t1, t2, t3]) is False
+
+
+def test_is_insurance_related():
+    t = Transaction(id=4, user_id="user1", name="Policy Insurance", amount=100, date="2023-03-01")
+    assert is_insurance_related(t) is True
+    t2 = Transaction(id=5, user_id="user1", name="Grocery Store", amount=50, date="2023-03-01")
+    assert is_insurance_related(t2) is False
+
+
+def test_get_is_utility():
+    t1 = Transaction(id=6, user_id="user1", name="Duke Energy", amount=100, date="2023-02-01")
+    t2 = Transaction(id=7, user_id="user1", name="Coffee Shop", amount=5, date="2023-02-01")
+    assert get_is_utility(t1) is True
+    assert get_is_utility(t2) is False
+
+
+def test_get_is_phone():
+    t1 = Transaction(id=8, user_id="user1", name="AT&T", amount=50.99, date="2023-03-01")
+    t2 = Transaction(id=9, user_id="user1", name="Verizon Wireless", amount=60, date="2023-03-02")
+    t3 = Transaction(id=10, user_id="user1", name="Local Cafe", amount=5, date="2023-03-03")
+    assert get_is_phone(t1) is True
+    assert get_is_phone(t2) is True
+    assert get_is_phone(t3) is False
+
+
+def test_is_subscription_amount():
+    t1 = Transaction(id=11, user_id="user1", name="Vendor", amount=9.99, date="2023-04-01")
+    t2 = Transaction(id=12, user_id="user1", name="Vendor", amount=5.00, date="2023-04-02")
+    assert is_subscription_amount(t1) is True
+    assert is_subscription_amount(t2) is False
+
+
+def test_get_additional_features():
+    t = Transaction(id=13, user_id="user1", name="Spotify", amount=9.99, date="2023-04-01")
+    txs = [
+        t,
+        Transaction(id=14, user_id="user1", name="Spotify", amount=9.99, date="2023-04-15"),
+        Transaction(id=15, user_id="user1", name="Spotify", amount=9.99, date="2023-05-01"),
+    ]
+    feats = get_additional_features(t, txs)
+    for key in ["day_of_week", "day_of_month", "is_weekend", "merchant_total_count"]:
+        assert key in feats
+
+
+def test_get_amount_variation_features():
+    txs = [
+        Transaction(id=16, user_id="user1", name="AT&T", amount=50.99, date="2023-01-01"),
+        Transaction(id=17, user_id="user1", name="AT&T", amount=50.99, date="2023-01-31"),
+        Transaction(id=18, user_id="user1", name="AT&T", amount=50.99, date="2023-03-02"),
+    ]
+    features = get_amount_variation_features(txs[0], txs, threshold=0.2)
     assert pytest.approx(features["merchant_avg"]) == 50.99
     assert features["relative_amount_diff"] == 0.0
     assert features["amount_anomaly"] is False
 
-
-def test_get_amount_variation_features_anomaly(transactions) -> None:
-=======
-def test_get_n_transactions_same_amount() -> None:
-    """Test that get_n_transactions_same_amount returns the correct number of transactions with the same amount."""
-    transactions = [
-        Transaction(id=1, user_id="user1", name="name1", amount=100, date="2024-01-01"),
-        Transaction(id=2, user_id="user1", name="name1", amount=100, date="2024-01-01"),
-        Transaction(id=3, user_id="user1", name="name1", amount=200, date="2024-01-02"),
-        Transaction(id=4, user_id="user1", name="name1", amount=2.99, date="2024-01-03"),
-    ]
-    assert get_n_transactions_same_amount(transactions[0], transactions) == 2
-    assert get_n_transactions_same_amount(transactions[2], transactions) == 1
-
-
-def test_get_percent_transactions_same_amount() -> None:
->>>>>>> f45769d3
-    """
-    When the transaction amount significantly deviates from the merchant's average,
-    the relative difference should exceed the threshold and amount_anomaly should be True.
-    """
-<<<<<<< HEAD
-    # Create a new AT&T transaction with an amount different from the regular 50.99.
-    new_transaction = Transaction(id=7, user_id="user1", name="AT&T", amount=100.0, date="2023-04-01")
-    features = get_amount_variation_features(new_transaction, transactions, threshold=0.2)
-    expected_avg = 50.99  # Average of AT&T transactions in the fixture.
-    expected_relative = abs(100.0 - expected_avg) / expected_avg
-    assert pytest.approx(features["merchant_avg"]) == expected_avg
-    assert pytest.approx(features["relative_amount_diff"]) == expected_relative
-    # Since the relative difference is much larger than 0.2, anomaly is flagged.
-    assert features["amount_anomaly"] is True
-=======
-    transactions = [
-        Transaction(id=1, user_id="user1", name="name1", amount=100, date="2024-01-01"),
-        Transaction(id=2, user_id="user1", name="name1", amount=100, date="2024-01-01"),
-        Transaction(id=3, user_id="user1", name="name1", amount=200, date="2024-01-02"),
-        Transaction(id=4, user_id="user1", name="name1", amount=2.99, date="2024-01-03"),
-    ]
-    assert pytest.approx(get_percent_transactions_same_amount(transactions[0], transactions)) == 2 / 4
-
-
-def test_get_ends_in_99() -> None:
-    """Test that get_ends_in_99 returns True for amounts ending in 99."""
-    transactions = [
-        Transaction(id=1, user_id="user1", name="name1", amount=100, date="2024-01-01"),
-        Transaction(id=2, user_id="user1", name="name1", amount=100, date="2024-01-01"),
-        Transaction(id=3, user_id="user1", name="name1", amount=200, date="2024-01-02"),
-        Transaction(id=4, user_id="user1", name="name1", amount=2.99, date="2024-01-03"),
-    ]
-    assert not get_ends_in_99(transactions[0])
-    assert get_ends_in_99(transactions[3])
-
-
-def test_get_n_transactions_same_day() -> None:
-    """Test that get_n_transactions_same_day returns the correct number of transactions on the same day."""
-    transactions = [
-        Transaction(id=1, user_id="user1", name="name1", amount=100, date="2024-01-01"),
-        Transaction(id=2, user_id="user1", name="name1", amount=100, date="2024-01-01"),
-        Transaction(id=3, user_id="user1", name="name1", amount=200, date="2024-01-02"),
-        Transaction(id=4, user_id="user1", name="name1", amount=2.99, date="2024-01-03"),
-    ]
-    assert get_n_transactions_same_day(transactions[0], transactions, 0) == 2
-    assert get_n_transactions_same_day(transactions[0], transactions, 1) == 3
-    assert get_n_transactions_same_day(transactions[2], transactions, 0) == 1
-
-
-def test_get_pct_transactions_same_day() -> None:
-    """Test that get_pct_transactions_same_day returns the correct percentage of transactions on the same day."""
-    transactions = [
-        Transaction(id=1, user_id="user1", name="name1", amount=100, date="2024-01-01"),
-        Transaction(id=2, user_id="user1", name="name1", amount=100, date="2024-01-01"),
-        Transaction(id=3, user_id="user1", name="name1", amount=200, date="2024-01-02"),
-        Transaction(id=4, user_id="user1", name="name1", amount=2.99, date="2024-01-03"),
-    ]
-    assert get_pct_transactions_same_day(transactions[0], transactions, 0) == 2 / 4
-
-
-def test_get_n_transactions_days_apart() -> None:
-    """Test get_n_transactions_days_apart."""
-    transactions = [
-        Transaction(id=1, user_id="user1", name="name1", amount=2.99, date="2024-01-01"),
-        Transaction(id=2, user_id="user1", name="name1", amount=2.99, date="2024-01-02"),
-        Transaction(id=3, user_id="user1", name="name1", amount=2.99, date="2024-01-14"),
-        Transaction(id=4, user_id="user1", name="name1", amount=2.99, date="2024-01-15"),
-        Transaction(id=4, user_id="user1", name="name1", amount=2.99, date="2024-01-16"),
-        Transaction(id=4, user_id="user1", name="name1", amount=2.99, date="2024-01-29"),
-        Transaction(id=4, user_id="user1", name="name1", amount=2.99, date="2024-01-31"),
-    ]
-    assert get_n_transactions_days_apart(transactions[0], transactions, 14, 0) == 2
-    assert get_n_transactions_days_apart(transactions[0], transactions, 14, 1) == 4
-
-
-def test_get_pct_transactions_days_apart() -> None:
-    """Test get_pct_transactions_days_apart."""
-    transactions = [
-        Transaction(id=1, user_id="user1", name="name1", amount=2.99, date="2024-01-01"),
-        Transaction(id=2, user_id="user1", name="name1", amount=2.99, date="2024-01-02"),
-        Transaction(id=3, user_id="user1", name="name1", amount=2.99, date="2024-01-14"),
-        Transaction(id=4, user_id="user1", name="name1", amount=2.99, date="2024-01-15"),
-        Transaction(id=4, user_id="user1", name="name1", amount=2.99, date="2024-01-16"),
-        Transaction(id=4, user_id="user1", name="name1", amount=2.99, date="2024-01-29"),
-        Transaction(id=4, user_id="user1", name="name1", amount=2.99, date="2024-01-31"),
-    ]
-    assert get_pct_transactions_days_apart(transactions[0], transactions, 14, 0) == 2 / 7
-    assert get_pct_transactions_days_apart(transactions[0], transactions, 14, 1) == 4 / 7
-
-
-def test_get_is_insurance() -> None:
-    """Test get_is_insurance."""
-    assert get_is_insurance(
-        Transaction(id=1, user_id="user1", name="Allstate Insurance", amount=100, date="2024-01-01")
-    )
-    assert not get_is_insurance(Transaction(id=2, user_id="user1", name="AT&T", amount=100, date="2024-01-01"))
-
-
-def test_get_is_phone() -> None:
-    """Test get_is_phone."""
-    assert get_is_phone(Transaction(id=2, user_id="user1", name="AT&T", amount=100, date="2024-01-01"))
-    assert not get_is_phone(Transaction(id=3, user_id="user1", name="Duke Energy", amount=200, date="2024-01-02"))
-
-
-def test_get_is_utility() -> None:
-    """Test get_is_utility."""
-    assert get_is_utility(Transaction(id=3, user_id="user1", name="Duke Energy", amount=200, date="2024-01-02"))
-    assert not get_is_utility(
-        Transaction(id=4, user_id="user1", name="HighEnergy Soft Drinks", amount=2.99, date="2024-01-03")
-    )
-
-
-def test_get_is_always_recurring() -> None:
-    """Test get_is_always_recurring."""
-    assert get_is_always_recurring(Transaction(id=1, user_id="user1", name="netflix", amount=100, date="2024-01-01"))
-    assert not get_is_always_recurring(
-        Transaction(id=2, user_id="user1", name="walmart", amount=100, date="2024-01-01")
-    )
->>>>>>> f45769d3
+    t_anomaly = Transaction(id=19, user_id="user1", name="AT&T", amount=100.0, date="2023-04-01")
+    features_anomaly = get_amount_variation_features(t_anomaly, txs, threshold=0.2)
+    expected_relative = abs(100.0 - 50.99) / 50.99
+    assert pytest.approx(features_anomaly["relative_amount_diff"]) == expected_relative
+    assert features_anomaly["amount_anomaly"] is True
+
+
+def test_get_features():
+    txs = [
+        Transaction(id=20, user_id="user1", name="AT&T", amount=50.99, date="2023-01-01"),
+        Transaction(id=21, user_id="user1", name="Netflix", amount=12.99, date="2023-01-05"),
+        Transaction(id=22, user_id="user1", name="AT&T", amount=50.99, date="2023-01-31"),
+    ]
+    feats = get_features(txs[0], txs)
+    expected_keys = {
+        "amount",
+        "amount_ends_in_99",
+        "amount_ends_in_00",
+        "is_recurring_merchant",
+        "n_transactions_same_amount",
+        "percent_transactions_same_amount",
+    }
+    for key in expected_keys:
+        assert key in feats
+
+
+# ------------------ Test for is_recurring_merchant ------------------
+
+
+def test_is_recurring_merchant():
+    # Test with a known recurring vendor
+    t1 = Transaction(id=100, user_id="user1", name="AT&T", amount=50.99, date="2023-01-01")
+    # Test with a vendor that should not be recognized as recurring.
+    t2 = Transaction(id=101, user_id="user1", name="Local Cafe", amount=5.00, date="2023-01-02")
+    assert is_recurring_merchant(t1) is True
+    assert is_recurring_merchant(t2) is False