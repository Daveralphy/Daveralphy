--- conflicted
+++ resolved
@@ -17,11 +17,8 @@
     # Christopher's functions
     get_n_transactions_same_amount_chris,
     get_n_transactions_same_day,
-<<<<<<< HEAD
     get_n_transactions_same_name,
-=======
     get_pct_transactions_days_apart,
->>>>>>> f45769d3
     get_pct_transactions_same_day,
     get_percent_transactions_same_amount,
     get_percent_transactions_same_amount_chris,
