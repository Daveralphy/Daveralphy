import re
from datetime import date, datetime
from functools import lru_cache

from recur_scan.transactions import Transaction
from datetime import datetime
import re
import numpy as np  # Import numpy for numerical operations

def get_is_always_recurring(transaction: Transaction) -> bool:
    """Check if the transaction is always recurring because of the vendor name - check lowercase match"""
    always_recurring_vendors = {
        "google storage",
        "netflix",
        "hulu",
        "spotify",
    }
    return transaction.name.lower() in always_recurring_vendors


def get_is_insurance(transaction: Transaction) -> bool:
    """Check if the transaction is an insurance payment."""
    # use a regular expression with boundaries to match case-insensitive insurance
    # and insurance-related terms
    match = re.search(r"\b(insurance|insur|insuranc)\b", transaction.name, re.IGNORECASE)
    return bool(match)


def get_is_utility(transaction: Transaction) -> bool:
    """Check if the transaction is a utility payment."""
    # use a regular expression with boundaries to match case-insensitive utility
    # and utility-related terms
    match = re.search(r"\b(utility|utilit|energy)\b", transaction.name, re.IGNORECASE)
    return bool(match)


def get_is_phone(transaction: Transaction) -> bool:
    """Check if the transaction is a phone payment."""
    # use a regular expression with boundaries to match case-insensitive phone
    # and phone-related terms
    match = re.search(r"\b(at&t|t-mobile|verizon)\b", transaction.name, re.IGNORECASE)
    return bool(match)


@lru_cache(maxsize=1024)
def _parse_date(date_str: str) -> date:
    """Parse a date string into a datetime.date object."""
    return datetime.strptime(date_str, "%Y-%m-%d").date()


def get_n_transactions_days_apart(
    transaction: Transaction,
    all_transactions: list[Transaction],
    n_days_apart: int,
    n_days_off: int,
) -> int:
    """
    Get the number of transactions in all_transactions that are within n_days_off of
    being n_days_apart from transaction
    """
    n_txs = 0
    transaction_date = _parse_date(transaction.date)

    # Pre-calculate bounds for faster checking
    lower_remainder = n_days_apart - n_days_off
    upper_remainder = n_days_off

    for t in all_transactions:
        t_date = _parse_date(t.date)
        days_diff = abs((t_date - transaction_date).days)

        # Skip if the difference is less than minimum required
        if days_diff < n_days_apart - n_days_off:
            continue

        # Check if the difference is close to any multiple of n_days_apart
        remainder = days_diff % n_days_apart

        if remainder <= upper_remainder or remainder >= lower_remainder:
            n_txs += 1

    return n_txs


def _get_day(date: str) -> int:
    """Get the day of the month from a transaction date."""
    return int(date.split("-")[2])


def get_n_transactions_same_day(transaction: Transaction, all_transactions: list[Transaction], n_days_off: int) -> int:
    """Get the number of transactions in all_transactions that are on the same day of the month as transaction"""
    return len([t for t in all_transactions if abs(_get_day(t.date) - _get_day(transaction.date)) <= n_days_off])


def get_ends_in_99(transaction: Transaction) -> bool:
    """Check if the transaction amount ends in 99"""
    return (transaction.amount * 100) % 100 == 99


def get_n_transactions_same_amount(transaction: Transaction, all_transactions: list[Transaction]) -> int:
    """Get the number of transactions in all_transactions with the same amount as transaction"""
    return len([t for t in all_transactions if t.amount == transaction.amount])  # Count transactions with the same amount

def get_percent_transactions_same_amount(transaction: Transaction, all_transactions: list[Transaction]) -> float:
    """Get the percentage of transactions in all_transactions with the same amount as transaction"""
    if not all_transactions:
        return 0.0  # Return 0 if there are no transactions
    n_same_amount = len([t for t in all_transactions if t.amount == transaction.amount])  # Count transactions with the same amount
    return n_same_amount / len(all_transactions)  # Calculate the percentage

def get_time_interval_between_transactions(transaction: Transaction, all_transactions: list[Transaction]) -> float:
    """Get the average time interval (in days) between transactions with the same amount"""
    same_amount_transactions = sorted(
        [t for t in all_transactions if t.amount == transaction.amount],  # Filter transactions with the same amount
        key=lambda t: datetime.strptime(t.date, "%Y-%m-%d")  # Sort by date
    )
    if len(same_amount_transactions) < 2:
        return 365.0  # Return a large number if there are less than 2 transactions
    intervals = [
        (datetime.strptime(same_amount_transactions[i + 1].date, "%Y-%m-%d") - datetime.strptime(same_amount_transactions[i].date, "%Y-%m-%d")).days
        for i in range(len(same_amount_transactions) - 1)  # Calculate intervals between consecutive transactions
    ]
    return sum(intervals) / len(intervals)  # Return the average interval

def get_mobile_transaction(transaction: Transaction) -> bool:
    """Check if the transaction is from a mobile company (T-Mobile, AT&T, Verizon)"""
    mobile_companies = {"T-Mobile", "AT&T", "Verizon", "Boost Mobile", "Tello Mobile"}  # Define a set of mobile companies
    return transaction.name in mobile_companies  # Check if the transaction name is in the set

def get_is_phone(transaction: Transaction) -> bool:
    """Check if the transaction is a phone payment."""
    match = re.search(r"\b(at&t|t-mobile|verizon)\b", transaction.name, re.IGNORECASE)  # Use regex to match phone-related terms
    return bool(match)  # Return True if a match is found

def get_ends_in_99(transaction: Transaction) -> bool:
    """Check if the transaction amount ends in 99"""
    return (transaction.amount * 100) % 100 == 99  # Check if the amount ends in 99

def get_transaction_frequency(transaction: Transaction, all_transactions: list[Transaction]) -> float:
    """Calculate the frequency of transactions for the same vendor"""
    vendor_transactions = [t for t in all_transactions if t.name == transaction.name]  # Filter transactions by vendor name
    if len(vendor_transactions) < 2:
        return 0.0  # Return 0 if there are less than 2 transactions
    intervals = [
        (datetime.strptime(vendor_transactions[i + 1].date, "%Y-%m-%d") - datetime.strptime(vendor_transactions[i].date, "%Y-%m-%d")).days
        for i in range(len(vendor_transactions) - 1)  # Calculate intervals between consecutive transactions
    ]
    if not intervals or sum(intervals) == 0:
        return 0.0  # Return 0 if there are no intervals or the sum is 0
    return 1 / (sum(intervals) / len(intervals))  # Return the frequency

def get_dispersion_transaction_amount(transaction: Transaction, all_transactions: list[Transaction]) -> float:
    """Calculate the dispersion in transaction amounts for the same vendor"""
    vendor_transactions = [t.amount for t in all_transactions if t.name == transaction.name]  # Get amounts for the same vendor
    if len(vendor_transactions) < 2:
        return 0.0  # Return 0 if there are less than 2 transactions
    return float(np.var(vendor_transactions))  # Return the dispersion

def get_features(transaction: Transaction, all_transactions: list[Transaction]) -> dict[str, float | int | bool | list[str]]:
    """Get a dictionary of features for a transaction"""
    return {
<<<<<<< HEAD
        "n_transactions_same_amount": get_n_transactions_same_amount(transaction, all_transactions),  # Number of transactions with the same amount
        "percent_transactions_same_amount": get_percent_transactions_same_amount(transaction, all_transactions),  # Percentage of transactions with the same amount
        "time_interval_between_transactions": get_time_interval_between_transactions(transaction, all_transactions),  # Average time interval between transactions with the same amount
        "mobile_company": get_mobile_transaction(transaction),  # Check if the transaction is from a mobile company
        "is_phone": get_is_phone(transaction),  # Check if the transaction is a phone payment
        "ends_in_99": get_ends_in_99(transaction),  # Check if the amount ends in 99
        "transaction_frequency": get_transaction_frequency(transaction, all_transactions),  # Frequency of transactions for the same vendor
        "amount": transaction.amount,  # Transaction amount
        "transaction_amount": get_dispersion_transaction_amount(transaction, all_transactions),  # Dispersion in transaction amounts for the same vendor
        
=======
        "n_transactions_same_amount": get_n_transactions_same_amount(transaction, all_transactions),
        "percent_transactions_same_amount": get_percent_transactions_same_amount(transaction, all_transactions),
        "ends_in_99": get_ends_in_99(transaction),
        "amount": transaction.amount,
        "same_day_exact": get_n_transactions_same_day(transaction, all_transactions, 0),
        "same_day_off_by_1": get_n_transactions_same_day(transaction, all_transactions, 1),
        "same_day_off_by_2": get_n_transactions_same_day(transaction, all_transactions, 2),
        "14_days_apart_exact": get_n_transactions_days_apart(transaction, all_transactions, 14, 0),
        "14_days_apart_off_by_1": get_n_transactions_days_apart(transaction, all_transactions, 14, 1),
        "7_days_apart_exact": get_n_transactions_days_apart(transaction, all_transactions, 7, 0),
        "7_days_apart_off_by_1": get_n_transactions_days_apart(transaction, all_transactions, 7, 1),
        "is_insurance": get_is_insurance(transaction),
        "is_utility": get_is_utility(transaction),
        "is_phone": get_is_phone(transaction),
        "is_always_recurring": get_is_always_recurring(transaction),
>>>>>>> bda5c570
    }<|MERGE_RESOLUTION|>--- conflicted
+++ resolved
@@ -1,10 +1,7 @@
 import re
 from datetime import date, datetime
 from functools import lru_cache
-
 from recur_scan.transactions import Transaction
-from datetime import datetime
-import re
 import numpy as np  # Import numpy for numerical operations
 
 def get_is_always_recurring(transaction: Transaction) -> bool:
@@ -159,20 +156,12 @@
 def get_features(transaction: Transaction, all_transactions: list[Transaction]) -> dict[str, float | int | bool | list[str]]:
     """Get a dictionary of features for a transaction"""
     return {
-<<<<<<< HEAD
         "n_transactions_same_amount": get_n_transactions_same_amount(transaction, all_transactions),  # Number of transactions with the same amount
         "percent_transactions_same_amount": get_percent_transactions_same_amount(transaction, all_transactions),  # Percentage of transactions with the same amount
         "time_interval_between_transactions": get_time_interval_between_transactions(transaction, all_transactions),  # Average time interval between transactions with the same amount
-        "mobile_company": get_mobile_transaction(transaction),  # Check if the transaction is from a mobile company
-        "is_phone": get_is_phone(transaction),  # Check if the transaction is a phone payment
-        "ends_in_99": get_ends_in_99(transaction),  # Check if the amount ends in 99
-        "transaction_frequency": get_transaction_frequency(transaction, all_transactions),  # Frequency of transactions for the same vendor
-        "amount": transaction.amount,  # Transaction amount
-        "transaction_amount": get_dispersion_transaction_amount(transaction, all_transactions),  # Dispersion in transaction amounts for the same vendor
-        
-=======
-        "n_transactions_same_amount": get_n_transactions_same_amount(transaction, all_transactions),
-        "percent_transactions_same_amount": get_percent_transactions_same_amount(transaction, all_transactions),
+        "mobile_company": get_mobile_transaction(transaction),  # Check if the transaction is from a mobile company           
+        "transaction_frequency": get_transaction_frequency(transaction, all_transactions),  # Frequency of transactions for the same vendor        
+        "transaction_amount": get_dispersion_transaction_amount(transaction, all_transactions),      
         "ends_in_99": get_ends_in_99(transaction),
         "amount": transaction.amount,
         "same_day_exact": get_n_transactions_same_day(transaction, all_transactions, 0),
@@ -186,5 +175,4 @@
         "is_utility": get_is_utility(transaction),
         "is_phone": get_is_phone(transaction),
         "is_always_recurring": get_is_always_recurring(transaction),
->>>>>>> bda5c570
     }