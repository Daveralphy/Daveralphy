import re
<<<<<<< HEAD
from collections import Counter, defaultdict
from collections.abc import Sequence
from datetime import timedelta
from statistics import StatisticsError, mean, median, stdev
=======
from datetime import date, datetime
from functools import lru_cache

from recur_scan.transactions import Transaction
>>>>>>> 6c1693a9

import numpy as np

<<<<<<< HEAD
from recur_scan.transactions import Transaction
=======
def get_is_always_recurring(transaction: Transaction) -> bool:
    """Check if the transaction is always recurring because of the vendor name - check lowercase match"""
    always_recurring_vendors = {
        "google storage",
        "netflix",
        "hulu",
        "spotify",
    }
    return transaction.name.lower() in always_recurring_vendors


def get_is_insurance(transaction: Transaction) -> bool:
    """Check if the transaction is an insurance payment."""
    # use a regular expression with boundaries to match case-insensitive insurance
    # and insurance-related terms
    match = re.search(r"\b(insurance|insur|insuranc)\b", transaction.name, re.IGNORECASE)
    return bool(match)


def get_is_utility(transaction: Transaction) -> bool:
    """Check if the transaction is a utility payment."""
    # use a regular expression with boundaries to match case-insensitive utility
    # and utility-related terms
    match = re.search(r"\b(utility|utilit|energy)\b", transaction.name, re.IGNORECASE)
    return bool(match)


def get_is_phone(transaction: Transaction) -> bool:
    """Check if the transaction is a phone payment."""
    # use a regular expression with boundaries to match case-insensitive phone
    # and phone-related terms
    match = re.search(r"\b(at&t|t-mobile|verizon)\b", transaction.name, re.IGNORECASE)
    return bool(match)


@lru_cache(maxsize=1024)
def _parse_date(date_str: str) -> date:
    """Parse a date string into a datetime.date object."""
    return datetime.strptime(date_str, "%Y-%m-%d").date()


def get_n_transactions_days_apart(
    transaction: Transaction,
    all_transactions: list[Transaction],
    n_days_apart: int,
    n_days_off: int,
) -> int:
    """
    Get the number of transactions in all_transactions that are within n_days_off of
    being n_days_apart from transaction
    """
    n_txs = 0
    transaction_date = _parse_date(transaction.date)

    # Pre-calculate bounds for faster checking
    lower_remainder = n_days_apart - n_days_off
    upper_remainder = n_days_off

    for t in all_transactions:
        t_date = _parse_date(t.date)
        days_diff = abs((t_date - transaction_date).days)

        # Skip if the difference is less than minimum required
        if days_diff < n_days_apart - n_days_off:
            continue

        # Check if the difference is close to any multiple of n_days_apart
        remainder = days_diff % n_days_apart

        if remainder <= upper_remainder or remainder >= lower_remainder:
            n_txs += 1

    return n_txs


def _get_day(date: str) -> int:
    """Get the day of the month from a transaction date."""
    return int(date.split("-")[2])


def get_n_transactions_same_day(transaction: Transaction, all_transactions: list[Transaction], n_days_off: int) -> int:
    """Get the number of transactions in all_transactions that are on the same day of the month as transaction"""
    return len([t for t in all_transactions if abs(_get_day(t.date) - _get_day(transaction.date)) <= n_days_off])


def get_pct_transactions_same_day(
    transaction: Transaction, all_transactions: list[Transaction], n_days_off: int
) -> float:
    """Get the percentage of transactions in all_transactions that are on the same day of the month as transaction"""
    return get_n_transactions_same_day(transaction, all_transactions, n_days_off) / len(all_transactions)


def get_ends_in_99(transaction: Transaction) -> bool:
    """Check if the transaction amount ends in 99"""
    return (transaction.amount * 100) % 100 == 99


def get_n_transactions_same_amount(transaction: Transaction, all_transactions: list[Transaction]) -> int:
    """Get the number of transactions in all_transactions with the same amount as transaction"""
    return len([t for t in all_transactions if t.amount == transaction.amount])
>>>>>>> 6c1693a9


def get_percent_transactions_same_amount(transaction: Transaction, all_transactions: list[Transaction]) -> float:
    """Returns the percentage of transactions with the same amount as the given transaction."""
    if not all_transactions:
        return 0.0
    amount_counts = Counter(t.amount for t in all_transactions)
    return amount_counts.get(transaction.amount, 0) / len(all_transactions)


def frequency_features(all_transactions: list[Transaction]) -> dict:
    """Computes transaction frequency metrics (per month & per week)."""
    if not all_transactions:
        return {"transactions_per_month": 0.0, "transactions_per_week": 0.0}

    min_date = min(t.date for t in all_transactions)
    max_date = max(t.date for t in all_transactions)
    time_span_days = (max_date - min_date).days

    transactions_per_month = len(all_transactions) / ((time_span_days / 30) + 1e-8)
    transactions_per_week = len(all_transactions) / ((time_span_days / 7) + 1e-8)

    return {
        "transactions_per_month": transactions_per_month,
        "transactions_per_week": transactions_per_week,
    }


# 1. Recurrence Interval Variance:
def recurrence_interval_variance(all_transactions: list[Transaction]) -> float:
    """
    Returns the standard deviation (variance) of the days between consecutive transactions for the same vendor.
    A lower variance indicates a regular, recurring pattern.
    """
    if len(all_transactions) < 2:
        return 0.0
    all_transactions = sorted(all_transactions, key=lambda t: t.date)
    intervals = [
        (all_transactions[i].date - all_transactions[i - 1].date).days for i in range(1, len(all_transactions))
    ]
    return stdev(intervals) if len(intervals) > 1 else 0.0


# 2. Normalized Days Difference:
def normalized_days_difference(transaction: Transaction, all_transactions: list[Transaction]) -> float:
    """
    Computes the difference between the current transaction's days since last and the median interval,
    normalized by the standard deviation of intervals. Returns 0 if not enough data.
    """
    if len(all_transactions) < 2:
        return 0.0
    all_transactions = sorted(all_transactions, key=lambda t: t.date)
    intervals = [
        (all_transactions[i].date - all_transactions[i - 1].date).days for i in range(1, len(all_transactions))
    ]
    med_interval = median(intervals)
    try:
        std_interval = stdev(intervals)
    except Exception:
        std_interval = 0.0
    days_since_last = (transaction.date - all_transactions[-1].date).days
    # If std is 0 (i.e. intervals are identical), return 0 difference.
    if std_interval == 0:
        return 0.0
    return (days_since_last - med_interval) / std_interval


# 3. Recent Transaction Density:


# 6. Amount Stability Score:
def amount_stability_score(all_transactions: list[Transaction]) -> float:
    """
    Returns the ratio of the median transaction amount to its standard deviation for the vendor.
    A higher ratio indicates that amounts are stable.
    """
    amounts = [t.amount for t in all_transactions]
    if len(amounts) < 2:
        return 0.0
    med = median(amounts)
    try:
        std_amt = stdev(amounts)
    except Exception:
        std_amt = 0.0
    if std_amt == 0:
        return 1.0  # Perfect stability if no variation.
    return med / std_amt


# 7. Amount Z-Score:
def amount_z_score(transaction: Transaction, all_transactions: list[Transaction]) -> float:
    """
    Computes the Z-score of the current transaction's amount relative to the vendor's historical amounts.
    """
    amounts = [t.amount for t in all_transactions]
    if len(amounts) < 2:
        return 0.0
    med = median(amounts)
    try:
        std_amt = stdev(amounts)
    except Exception:
        std_amt = 0.0
    if std_amt == 0:
        return 0.0
    return (transaction.amount - med) / std_amt


def vendor_recurrence_trend(all_transactions: list[Transaction]) -> float:
    """
    Groups a vendor's transactions by (year, month) and counts transactions per month.
    Fits a simple linear regression (using np.polyfit) to these monthly counts.
    Returns the slope as an indicator of trend.
    If there is no increase, returns 0.0 (i.e. non-negative slope).
    """
    if len(all_transactions) < 2:
        return 0.0
    all_transactions = sorted(all_transactions, key=lambda t: t.date)
    monthly_counts: defaultdict[tuple[int, int], int] = defaultdict(int)
    for t in all_transactions:
        key = (t.date.year, t.date.month)
        monthly_counts[key] += 1
    keys = sorted(monthly_counts.keys(), key=lambda k: (k[0], k[1]))
    counts = [monthly_counts[k] for k in keys]
    x = np.arange(len(counts))
    slope: float
    if len(counts) < 2:
        return 0.0
    slope, _ = np.polyfit(x, counts, 1)
    # Instead of asserting strictly positive, return max(slope, 0)
    return max(float(slope), 0.0)


def weekly_spending_cycle(all_transactions: list[Transaction]) -> float:
    """
    Measures how much transaction amounts vary on a weekly basis with a flexible 2-3 day shift.
    Groups past transactions into weeks with slight flexibility
    (e.g., Friday transactions might count for Thursday-Saturday).
    Computes the coefficient of variation (std/mean) of weekly averages.
    A lower value suggests a stable weekly spending pattern.
    """
    if not all_transactions:
        return 0.0

    weekly_amounts = defaultdict(list)

    for t in all_transactions:
        week_number = (t.date - timedelta(days=t.date.weekday() % 3)).isocalendar()[1]
        # This adjusts week grouping, allowing slight shifts in weekday alignment (±2-3 days)
        weekly_amounts[week_number].append(t.amount)

    weekly_avgs = [mean(amounts) for amounts in weekly_amounts.values() if amounts]
    if len(weekly_avgs) < 2:
        return 0.0

    avg = mean(weekly_avgs)
    variation = stdev(weekly_avgs) if len(weekly_avgs) > 1 else 0.0
    return variation / avg if avg != 0 else 0.0


def seasonal_spending_cycle(transaction: Transaction, all_transactions: list[Transaction]) -> float:
    """
    Measures how much transaction amounts vary by month for a given vendor.
    Groups past transactions by month, computes each month's average, then returns
    the coefficient of variation (std/mean) of these averages.
    A lower value suggests a stable, seasonal pattern.
    """
    vendor_transactions = [t for t in all_transactions if t.name == transaction.name]
    if not vendor_transactions:
        return 0.0
    monthly_amounts = defaultdict(list)
    for t in vendor_transactions:
        monthly_amounts[t.date.month].append(t.amount)
    monthly_avgs = [mean(amounts) for amounts in monthly_amounts.values() if amounts]
    if len(monthly_avgs) < 2:
        return 0.0
    avg = mean(monthly_avgs)
    variation = stdev(monthly_avgs) if len(monthly_avgs) > 1 else 0.0
    return variation / avg if avg != 0 else 0.0


def get_days_since_last_transaction(transaction: Transaction, all_transactions: list[Transaction]) -> int:
    """Get the number of days since the last transaction with the same merchant"""
    same_merchant_transactions = [
        t for t in all_transactions if t.name == transaction.name and t.date < transaction.date
    ]

    if not same_merchant_transactions:
        return -1  # No previous transaction with the same merchant

    last_transaction = max(same_merchant_transactions, key=lambda t: t.date)
    return (transaction.date - last_transaction.date).days


def get_same_amount_ratio(
    transaction: Transaction, all_transactions: list[Transaction], tolerance: float = 0.05
) -> float:
    """
    Calculate the ratio of transactions with amounts within ±tolerance of the current transaction's amount.

    Args:
        transaction: The current transaction.
        all_transactions: List of all transactions for the same vendor.
        tolerance: Allowed variation in amounts (e.g., 0.05 for ±5%).

    Returns:
        Ratio of transactions with amounts within ±tolerance of the current transaction's amount.
    """
    if not all_transactions:
        return 0.0

    # Get the current transaction's amount
    current_amount = transaction.amount

    # Calculate the range of acceptable amounts
    lower_bound = current_amount * (1 - tolerance)
    upper_bound = current_amount * (1 + tolerance)

    # Count transactions within the acceptable range
    n_similar_amounts = sum(1 for t in all_transactions if lower_bound <= t.amount <= upper_bound)

    # Calculate the ratio
    return n_similar_amounts / len(all_transactions)


def trimmed_mean(values: Sequence[float], trim_percent: float = 0.1) -> float:
    """
    Compute a trimmed mean: remove the lowest and highest trim_percent of values.
    If there aren't enough values to trim, returns the standard mean.
    """
    converted_values = [float(x) for x in values]
    n = len(converted_values)
    if n == 0:
        return 0.0
    k = int(n * trim_percent)
    trimmed_values = sorted(converted_values)[k : n - k] if n > 2 * k else converted_values
    return mean(trimmed_values)


def get_transaction_intervals(transactions: list[Transaction]) -> dict[str, float]:
    """
    Extracts time-based features for recurring transactions.
    Returns:
      - avg_days_between_transactions: average days between transactions.
      - std_dev_days_between_transactions: sample standard deviation of intervals.
      - monthly_recurrence: ratio of intervals that are within 30±7 days.
      - same_weekday_ratio: ratio of transactions falling on the most common weekday.
      - same_amount: ratio of transactions with amounts within ±5% of the first transaction.
    """
    if len(transactions) < 2:
        return {
            "avg_days_between_transactions": 0.0,
            "std_dev_days_between_transactions": 0.0,
            "monthly_recurrence": 0.0,
            "same_weekday_ratio": 0.0,
            "same_amount": 0.0,
        }
    # Sort transactions by date
    dates = sorted([t.date for t in transactions])
    amounts = [t.amount for t in transactions]

    # Calculate intervals in days
    intervals = [(dates[i] - dates[i - 1]).days for i in range(1, len(dates))]

    avg_days = mean(intervals)
    std_dev_days = stdev(intervals) if len(intervals) > 1 else 0.0

    # monthly recurrence: intervals that fall in 30 ± 7 days
    monthly_count = sum(1 for gap in intervals if 23 <= gap <= 37)
    monthly_recurrence = monthly_count / len(intervals) if intervals else 0.0

    # Instead of binary flag, compute ratio of most common weekday
    weekdays = [d.weekday() for d in dates]  # Monday=0 ... Sunday=6
    weekday_counts = Counter(weekdays)
    most_common_count = max(weekday_counts.values())
    same_weekday_ratio = most_common_count / len(weekdays)

    # same_amount: ratio of transactions with amount within ±5% of first transaction's amount
    base_amount = amounts[0] if amounts[0] != 0 else 1
    same_amount = sum(1 for amt in amounts if abs(amt - base_amount) / base_amount <= 0.05) / len(amounts)

    return {
        "avg_days_between_transactions": float(avg_days),
        "std_dev_days_between_transactions": float(std_dev_days),
        "monthly_recurrence": float(monthly_recurrence),
        "same_weekday_ratio": float(same_weekday_ratio),
        "same_amount": float(same_amount),
    }


def safe_interval_consistency(all_transactions: list[Transaction]) -> float:
    """
    Compute interval consistency for a given transaction using the intervals
    from previous transactions with the same vendor.

    The consistency is computed as:
        1 - (stdev(trimmed_intervals) / mean(trimmed_intervals))
    where trimmed_intervals are the intervals after clipping at the 5th and 95th percentiles.

    Returns 0 if there are fewer than 6 intervals or if the mean of the trimmed intervals is zero.
    """

    if len(all_transactions) < 2:
        # Not enough transactions to compute intervals
        return 0.0

    # Sort the filtered transactions by date
    dates = sorted([t.date for t in all_transactions])

    # Compute intervals (in days) between consecutive transactions
    intervals = [(dates[i] - dates[i - 1]).days for i in range(1, len(dates))]

    if len(intervals) <= 5:
        # Not enough intervals to compute a robust consistency measure
        return 0.0

    # Clip intervals to remove outliers (5th to 95th percentile)
    lower_bound = np.percentile(intervals, 5)
    upper_bound = np.percentile(intervals, 95)
    trimmed_intervals = np.clip(intervals, lower_bound, upper_bound)

    m: float = float(mean(trimmed_intervals))
    if m == 0:
        return 0.0

    return float(1 - (stdev(trimmed_intervals) / m))


def get_vendor_recurrence_score(all_transactions: list[Transaction], total_transactions: int) -> float:
    """Compute a general recurrence score for a vendor instead of binary flags."""
    if total_transactions == 0:
        return 0.0
    return len(all_transactions) / total_transactions  # Proportion of transactions from this vendor


def get_enhanced_features(
    transaction: Transaction, all_transactions: list[Transaction], total_transactions: int
) -> dict:
    """Enhanced feature extraction with better temporal patterns and vendor analysis"""

    if not all_transactions:
        return defaultdict(float)

    # temporal features
    dates = sorted([t.date for t in all_transactions])
    amounts = [t.amount for t in all_transactions]
    intervals = [(dates[i] - dates[i - 1]).days for i in range(1, len(dates))]

    # amount consistency
    amount_stats = {
        "amt_std": stdev(amounts) if len(amounts) > 1 else 0,
        "amt_med": median(amounts),
        "amt_iqr": np.subtract(*np.percentile(amounts, [75, 25])) if amounts else 0,
    }

    # interval patterns
    interval_stats = {
        "interval_std": stdev(intervals) if len(intervals) > 1 else 0,
        "interval_med": median(intervals) if intervals else 0,
        "interval_consistency": safe_interval_consistency(all_transactions),
    }

    # vendor analysis
    """Compute a general recurrence score for a vendor instead of binary flags."""

    vendor_features = {"proporption": get_vendor_recurrence_score(all_transactions, total_transactions)}

    # Transactions features
    pattern_features = {
        "day_of_month": transaction.date.day,
        "days_since_last": get_days_since_last_transaction(
            transaction, all_transactions
        ),  # get_days_since_last(transaction, all_transactions)
        "n_similar_last_90d": len([t for t in all_transactions if (transaction.date - t.date).days <= 90]),
    }

    return {
        **amount_stats,
        **interval_stats,
        **vendor_features,
        **pattern_features,
        "n_transactions": len(all_transactions),
        "same_amount_ratio": get_same_amount_ratio(transaction, all_transactions),
    }


# Define common subscription cycles (allowing ±3 days flexibility)
COMMON_CYCLES = [7, 14, 30, 90, 365]
CYCLE_RANGE = 3  # Allowed variation in cycle detection


def detect_common_interval(intervals: list[int]) -> bool:
    """
    Checks if the transaction intervals match common subscription cycles (with flexibility).
    """
    return any(any(abs(interval - cycle) <= CYCLE_RANGE for interval in intervals) for cycle in COMMON_CYCLES)


def get_transaction_stability_features(transactions: list[Transaction]) -> dict[str, float]:
    if len(transactions) < 2:
        return {
            "transaction_frequency": 0.0,
            "robust_interval_median": 0.0,
            "robust_interval_iqr": 0.0,
            "coefficient_of_variation_intervals": 0.0,
            "amount_variability_ratio": 0.0,
            "matches_common_cycle": 0.0,
            "recurring_confidence": 0.0,
        }

    # Sort transactions by date
    dates = sorted([t.date for t in transactions])
    amounts = [t.amount for t in transactions]
    company_names = [t.name for t in transactions]

    # Compute intervals (in days) between consecutive transactions
    intervals = [(dates[i] - dates[i - 1]).days for i in range(1, len(dates))]
    intervals = sorted(intervals)

    # Compute robust median interval (using sorted intervals)
    robust_interval_median: float = float(median(intervals))
    if len(intervals) > 1:
        iqr_intervals: float = float(
            np.percentile(intervals, 75, method="midpoint") - np.percentile(intervals, 25, method="midpoint")
        )
    else:
        iqr_intervals = 0.0
    coefficient_of_variation_intervals: float = (
        iqr_intervals / robust_interval_median if robust_interval_median > 0 else 0.0
    )

    # Transaction frequency: number of transactions per month
    total_days = (dates[-1] - dates[0]).days
    months = max(total_days / 30, 1)
    transaction_frequency: float = float(len(transactions) / months)

    # Compute amount variability using robust measures
    robust_amount_median: float = float(median(amounts))
    if len(amounts) > 1:
        iqr_amounts: float = float(
            np.percentile(amounts, 75, method="midpoint") - np.percentile(amounts, 25, method="midpoint")
        )
    else:
        iqr_amounts = 0.0
    amount_variability_ratio: float = iqr_amounts / robust_amount_median if robust_amount_median > 0 else 0.0

    # Check if the transaction follows a common cycle
    matches_common_cycle = 1.0 if detect_common_interval(intervals) else 0.0

    # Compute recurring confidence by checking company name detection
    recurring_confidence = 0.0
    for name in company_names:
        company_features = detect_recurring_company(name)
        recurring_confidence = max(recurring_confidence, company_features["recurring_score"])

    return {
        "transaction_frequency": float(transaction_frequency),
        "robust_interval_median": float(robust_interval_median),
        "robust_interval_iqr": float(iqr_intervals),
        "coefficient_of_variation_intervals": float(coefficient_of_variation_intervals),
        "amount_variability_ratio": float(amount_variability_ratio),
        "matches_common_cycle": float(matches_common_cycle),
        "recurring_confidence": float(recurring_confidence),
    }


# Predefined lists of known recurring companies and keywords
KNOWN_RECURRING_COMPANIES = {
    "netflix",
    "spotify",
    "amazon prime",
    "hulu",
    "disney+",
    "youtube",
    "adobe",
    "microsoft",
    "verizon",
    "at&t",
    "t-mobile",
    "comcast",
    "spectrum",
    "onlyfans",
    "albert",
    "ipsy",
    "experian",
    "walmart+",
    "sirius xm",
    "pandora",
    "sezzle",
    "apple",
    "amazon+",
    "BET+",
    "HBO",
    "Credit Genie",
    "amazon kids+",
    "paramount+",
    "afterpay",
    "cricut",
}

UTILITY_KEYWORDS = {
    "energy",
    "power",
    "electric",
    "utility",
    "gas",
    "water",
    "sewer",
    "trash",
    "internet",
    "phone",
    "cable",
    "wifi",
    "broadband",
    "telecom",
    "member",
    "fitness",
    "gym",
    "insurance",
    "rent",
    "hoa",
    "subscription",
    "mobile",
    "pay",
    "light",
    "tv",
}

# Precompile regex patterns for performance
RECURRING_PATTERN = re.compile(
    r"\b(" + "|".join(re.escape(keyword) for keyword in KNOWN_RECURRING_COMPANIES) + r")\b", re.IGNORECASE
)

UTILITY_PATTERN = re.compile(
    r"\b(" + "|".join(re.escape(keyword) for keyword in UTILITY_KEYWORDS) + r")\b", re.IGNORECASE
)


def clean_company_name(name: str) -> str:
    """Normalize company name for better matching."""
    return re.sub(r"[^a-zA-Z0-9\s]", "", name).strip().lower()


def detect_recurring_company(company_name: str) -> dict[str, float]:
    """
    Detects if a company is likely to offer recurring payments (e.g., subscriptions, utilities).
     Returns a dictionary of features:
    - is_recurring_company: 1 if the company is known to offer recurring payments, else 0
    - is_utility_company: 1 if the company is a utility provider, else 0
    - recurring_score: Confidence score (0 to 1) based on keyword matches
    """
    cleaned_name = clean_company_name(company_name)

    # Check if the company is a known recurring company
    is_recurring_company = 1 if RECURRING_PATTERN.search(cleaned_name) else 0

    # Check if the company is a utility provider
    is_utility_company = 1 if UTILITY_PATTERN.search(cleaned_name) else 0

    # Calculate a recurring score based on keyword matches
    recurring_score = 0.0
    if is_recurring_company:
        recurring_score = 1.0
    elif is_utility_company:
        recurring_score = 0.8  # Utilities are highly likely to be recurring
    else:
        # Check for partial matches (e.g., "Netflix Inc.")
        for keyword in KNOWN_RECURRING_COMPANIES:
            if keyword in cleaned_name:
                recurring_score = max(recurring_score, 0.7)  # Partial match confidence

    return {
        "is_recurring_company": is_recurring_company,
        "is_utility_company": is_utility_company,
        "recurring_score": recurring_score,
    }


def detect_subscription_pattern(all_transactions: list[Transaction]) -> dict[str, float]:
    """
    Detects subscription-like payment patterns based on:
    - Regular intervals (e.g., monthly)
    - Similar amounts (allowing for small variations)
    - Flexible timing (within a one-week range)

    Returns a dictionary of features:
    - subscription_score: Likelihood of being a subscription (0 to 1)
    - interval_consistency: How consistent the intervals are (0 to 1)
    - amount_consistency: How consistent the amounts are (0 to 1)
    """
    if len(all_transactions) < 2:
        return {
            "subscription_score": 0.0,
            "interval_consistency": 0.0,
            "amount_consistency": 0.0,
            "detected_cycle": 0.0,
        }

    # Sort transactions by date
    all_transactions.sort(key=lambda t: t.date)
    dates = [t.date for t in all_transactions]
    amounts = [t.amount for t in all_transactions]

    # Compute intervals between transactions (in days)
    intervals = [(dates[i] - dates[i - 1]).days for i in range(1, len(dates))]
    if not intervals:
        return {
            "subscription_score": 0.0,
            "interval_consistency": 0.0,
            "amount_consistency": 0.0,
            "detected_cycle": 0.0,
        }

    median_interval: float = float(median(intervals))

    # Define flexible subscription cycles with ±3-day tolerance
    base_cycles = [7, 14, 30, 90, 365]  # Weekly, biweekly, monthly, quarterly, yearly
    cycle_ranges = {cycle: (cycle - 3, cycle + 3) for cycle in base_cycles}

    # Find the closest matching cycle based on range
    detected_cycle = min(
        base_cycles,
        key=lambda c: abs(median_interval - c)
        if cycle_ranges[c][0] <= median_interval <= cycle_ranges[c][1]
        else float("inf"),
    )

    # Adaptive threshold: Allow ±15% variation in interval
    interval_deviation_threshold = 0.15 * detected_cycle
    interval_consistency = sum(
        1 for interval in intervals if abs(interval - median_interval) <= interval_deviation_threshold
    ) / len(intervals)

    # Adaptive amount consistency: Allow up to ±15% variation
    median_amount = median(amounts)
    amount_deviation_threshold = 0.15 * median_amount
    amount_consistency = sum(
        1 for amount in amounts if abs(amount - median_amount) <= amount_deviation_threshold
    ) / len(amounts)

    # Combine into a final subscription score
    subscription_score = (interval_consistency + amount_consistency) / 2

    return {
        "subscription_score": subscription_score,
        "interval_consistency": interval_consistency,
        "amount_consistency": amount_consistency,
        "detected_cycle": float(detected_cycle) if detected_cycle != float("inf") else 0.0,  # Avoid invalid cycle
    }


def detect_non_recurring_pattern(all_transactions: list[Transaction]) -> dict[str, float]:
    """
    Detects patterns typical of non-recurring transactions based on:
    - Irregular intervals between transactions.
    - Inconsistent payment amounts.

    Returns a dictionary of features:
    - is_non_recurring: 1 if the transaction is likely non-recurring, else 0.
    - irregular_interval_score: Score indicating irregularity in transaction intervals (0 to 1).
    - inconsistent_amount_score: Score indicating inconsistency in payment amounts (0 to 1).
    - non_recurring_score: Combined score indicating likelihood of being non-recurring (0 to 1).
    """
    if not all_transactions or len(all_transactions) < 2:
        return {
            "irregular_interval_score": 0.0,
            "inconsistent_amount_score": 0.0,
            "non_recurring_score": 0.0,
        }

    # Sort transactions by date
    sorted_transactions = sorted(all_transactions, key=lambda t: t.date)
    dates = [t.date for t in sorted_transactions]
    amounts = [t.amount for t in sorted_transactions]

    # Calculate intervals between transactions (in days)
    intervals = [(dates[i] - dates[i - 1]).days for i in range(1, len(dates))]

    # Calculate irregularity in intervals
    interval_std = stdev(intervals) if len(intervals) > 1 else 0.0
    median_interval = median(intervals) if intervals else 0.0
    irregular_interval_score = min(interval_std / (median_interval + 1e-8), 1.0)  # Normalize to [0, 1]

    # Calculate inconsistency in amounts
    amount_std = stdev(amounts) if len(amounts) > 1 else 0.0
    median_amount = median(amounts) if amounts else 0.0
    inconsistent_amount_score = min(amount_std / (median_amount + 1e-8), 1.0)  # Normalize to [0, 1]

    # Combine scores into a non-recurring score
    non_recurring_score = (irregular_interval_score + inconsistent_amount_score) / 2

    # Threshold to classify as non-recurring

    return {
        "irregular_interval_score": irregular_interval_score,
        "inconsistent_amount_score": inconsistent_amount_score,
        "non_recurring_score": non_recurring_score,
    }


def one_time_features(all_transactions: list[Transaction]) -> dict:
    """Identifies patterns typical of one-time purchases with safe calculations"""
    # Convert to list first to handle empty cases
    months = [t.date.month for t in all_transactions]

    # Safe standard deviation calculation
    try:
        date_std = stdev(months) if len(months) >= 2 else 0
    except StatisticsError:
        date_std = 0

    return {
        "varying_amounts": 1 if len({t.amount for t in all_transactions}) / len(all_transactions) > 0.7 else 0,
        "irregular_dates": 1 if date_std > 1.5 else 0,
    }


def merchant_category_features(name: str) -> dict:
    """Identifies merchants unlikely to have recurring payments"""
    cleaned = name.lower()
    return {
        "is_retail": 1
        if any(kw in cleaned for kw in {"amazon", "walmart", "store", "shop", "motorsports", "gallery"})
        else 0,
        "is_entertainment": 1
        if any(kw in cleaned for kw in {"movie", "theatre", "bet", "nfl", "roku", "starz"})
        else 0,
    }


# Helper: Calculate days between dates in a transaction list
def _get_intervals(transactions: list[Transaction]) -> list[int]:
    sorted_dates = sorted([t.date for t in transactions])
    return [(sorted_dates[i] - sorted_dates[i - 1]).days for i in range(1, len(sorted_dates))]


def proportional_timing_deviation(
    transaction: Transaction, transactions: list[Transaction], days_flexibility: int = 7
) -> float:
    """Measures deviation from historical median interval, allowing a flexible timing window"""

    if len(transactions) < 2:
        return 0.0

    intervals = _get_intervals(transactions)
    median_interval: float = float(median(intervals))
    current_interval: int = (transaction.date - transactions[-1].date).days

    # Allow a ±7 day window for delay flexibility
    if abs(current_interval - median_interval) <= days_flexibility:
        return 1.0  # Fully consistent if within range

    if median_interval == 0:
        return 0.0

    return 1 - (abs(current_interval - median_interval) / median_interval)


def amount_similarity(transaction: Transaction, transactions: list[Transaction], tolerance: float = 0.05) -> float:
    """
    Calculate the ratio of transactions with amounts within ±tolerance of the current transaction's amount.
    """
    if not transactions:
        return 0.0
    current_amount = transaction.amount
    lower_bound = current_amount * (1 - tolerance)
    upper_bound = current_amount * (1 + tolerance)
    similar_count = sum(1 for t in transactions if lower_bound <= t.amount <= upper_bound)
    return float(similar_count) / float(len(transactions))


def amount_coefficient_of_variation(transactions: list[Transaction]) -> float:
    """
    Measures amount consistency using the population standard deviation.
    Returns (population stdev / mean). If not enough data, returns 0.0.
    """
    amounts = [t.amount for t in transactions]
    if len(amounts) < 2 or mean(amounts) == 0:
        return 0.0
    # Use population std (ddof=0) to match test expectations.
    pop_std = np.std(amounts, ddof=0)
    return float(pop_std / mean(amounts))


def get_features(transaction: Transaction, all_transactions: list[Transaction]) -> dict[str, float | int]:
    """
    Extract numerical features from a transaction for machine learning.
    """
    time_features = get_transaction_intervals(all_transactions)
    enchanced_features = get_enhanced_features(transaction, all_transactions, len(all_transactions))
    stability_features = get_transaction_stability_features(all_transactions)
    recurring_features = detect_recurring_company(transaction.name)
    subscription_features = detect_subscription_pattern(all_transactions)
    non_recurring_features = detect_non_recurring_pattern(all_transactions)
    detect_one_time_features = one_time_features(all_transactions)
    frequency_features_cons = frequency_features(all_transactions)
    merchant_categories_features = merchant_category_features(transaction.name)

    return {
        "likely_same_amount": amount_similarity(transaction, all_transactions),
        "percent_transactions_same_amount": get_percent_transactions_same_amount(transaction, all_transactions),
<<<<<<< HEAD
        "normalized_days_difference": normalized_days_difference(transaction, all_transactions),
        "amount_stability_score": amount_stability_score(all_transactions),
        "amount_z_score": amount_z_score(transaction, all_transactions),
        "weekly_spendings ": weekly_spending_cycle(all_transactions),
        "vendor_recurrence_trend": vendor_recurrence_trend(all_transactions),
        "seasonal_spending_cycle": seasonal_spending_cycle(transaction, all_transactions),
        "recurrence_interval_variance": recurrence_interval_variance(all_transactions),
        **frequency_features_cons,
        **non_recurring_features,  # Merges non-recurring pattern features
        **time_features,  # Merges new time-based features
        "amount_ratio": get_same_amount_ratio(transaction, all_transactions),
        "amount_coefficient_of_variation": amount_coefficient_of_variation(all_transactions),
        "proportional_timing_deviation": proportional_timing_deviation(transaction, all_transactions),
        **recurring_features,  # Merges recurring company features
        **merchant_categories_features,  # Merges merchant category features
        **detect_one_time_features,  # Merges one-time purchase features
        **subscription_features,  # Merges subscription-based features
        **enchanced_features,  # Merges new enhanced features
        **stability_features,  # Merges new stability-based features
        # "days_since_last_transaction": get_days_since_last_transaction(transaction, all_transactions),
        # **measure_transaction_freq
=======
        "ends_in_99": get_ends_in_99(transaction),
        "amount": transaction.amount,
        "same_day_exact": get_n_transactions_same_day(transaction, all_transactions, 0),
        "pct_transactions_same_day": get_pct_transactions_same_day(transaction, all_transactions, 0),
        "same_day_off_by_1": get_n_transactions_same_day(transaction, all_transactions, 1),
        "same_day_off_by_2": get_n_transactions_same_day(transaction, all_transactions, 2),
        "14_days_apart_exact": get_n_transactions_days_apart(transaction, all_transactions, 14, 0),
        "14_days_apart_off_by_1": get_n_transactions_days_apart(transaction, all_transactions, 14, 1),
        "7_days_apart_exact": get_n_transactions_days_apart(transaction, all_transactions, 7, 0),
        "7_days_apart_off_by_1": get_n_transactions_days_apart(transaction, all_transactions, 7, 1),
        "is_insurance": get_is_insurance(transaction),
        "is_utility": get_is_utility(transaction),
        "is_phone": get_is_phone(transaction),
        "is_always_recurring": get_is_always_recurring(transaction),
>>>>>>> 6c1693a9
    }<|MERGE_RESOLUTION|>--- conflicted
+++ resolved
@@ -1,21 +1,20 @@
 import re
-<<<<<<< HEAD
 from collections import Counter, defaultdict
 from collections.abc import Sequence
 from datetime import timedelta
 from statistics import StatisticsError, mean, median, stdev
-=======
+
 from datetime import date, datetime
 from functools import lru_cache
 
 from recur_scan.transactions import Transaction
->>>>>>> 6c1693a9
+
 
 import numpy as np
 
-<<<<<<< HEAD
+
 from recur_scan.transactions import Transaction
-=======
+
 def get_is_always_recurring(transaction: Transaction) -> bool:
     """Check if the transaction is always recurring because of the vendor name - check lowercase match"""
     always_recurring_vendors = {
@@ -116,7 +115,7 @@
 def get_n_transactions_same_amount(transaction: Transaction, all_transactions: list[Transaction]) -> int:
     """Get the number of transactions in all_transactions with the same amount as transaction"""
     return len([t for t in all_transactions if t.amount == transaction.amount])
->>>>>>> 6c1693a9
+
 
 
 def get_percent_transactions_same_amount(transaction: Transaction, all_transactions: list[Transaction]) -> float:
@@ -917,7 +916,7 @@
     return {
         "likely_same_amount": amount_similarity(transaction, all_transactions),
         "percent_transactions_same_amount": get_percent_transactions_same_amount(transaction, all_transactions),
-<<<<<<< HEAD
+
         "normalized_days_difference": normalized_days_difference(transaction, all_transactions),
         "amount_stability_score": amount_stability_score(all_transactions),
         "amount_z_score": amount_z_score(transaction, all_transactions),
@@ -939,7 +938,7 @@
         **stability_features,  # Merges new stability-based features
         # "days_since_last_transaction": get_days_since_last_transaction(transaction, all_transactions),
         # **measure_transaction_freq
-=======
+
         "ends_in_99": get_ends_in_99(transaction),
         "amount": transaction.amount,
         "same_day_exact": get_n_transactions_same_day(transaction, all_transactions, 0),
@@ -954,5 +953,5 @@
         "is_utility": get_is_utility(transaction),
         "is_phone": get_is_phone(transaction),
         "is_always_recurring": get_is_always_recurring(transaction),
->>>>>>> 6c1693a9
+
     }